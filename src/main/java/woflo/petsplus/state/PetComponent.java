--- conflicted
+++ resolved
@@ -204,11 +204,7 @@
         ECHOED_RESONANCE(PetMood.ECHOED_RESONANCE),
         ARCANE_OVERFLOW(PetMood.ARCANE_OVERFLOW),
         PACK_SPIRIT(PetMood.PACK_SPIRIT),
-<<<<<<< HEAD
-        MALEVOLENT_ECLIPSE(PetMood.MALEVOLENT_ECLIPSE);
-=======
         MINING_REVERIE(PetMood.MINING_REVERIE);
->>>>>>> 9881c818
 
         public final Formatting primaryFormatting;
         public final Formatting secondaryFormatting;
