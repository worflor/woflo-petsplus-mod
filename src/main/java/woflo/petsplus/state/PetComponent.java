package woflo.petsplus.state;
import net.minecraft.entity.EntityType;
import net.minecraft.entity.boss.BossBar;
import net.minecraft.entity.mob.MobEntity;
import net.minecraft.entity.player.PlayerEntity;
import com.mojang.serialization.DataResult;
import net.minecraft.item.ItemStack;
import net.minecraft.nbt.NbtCompound;
<<<<<<< HEAD
import net.minecraft.registry.Registries;
=======
import net.minecraft.nbt.NbtElement;
import net.minecraft.nbt.NbtList;
import net.minecraft.nbt.NbtOps;
>>>>>>> f6410b3d
import net.minecraft.registry.Registry;
import net.minecraft.registry.entry.RegistryEntry;
import net.minecraft.registry.tag.TagKey;
import net.minecraft.text.Text;
import net.minecraft.util.Formatting;
import net.minecraft.util.Identifier;
import net.minecraft.util.math.MathHelper;
import net.minecraft.util.collection.DefaultedList;
import net.minecraft.registry.DynamicRegistryManager;
import net.minecraft.registry.RegistryOps;
import net.minecraft.server.world.ServerWorld;
import org.jetbrains.annotations.Nullable;
import woflo.petsplus.Petsplus;
import woflo.petsplus.api.registry.PetRoleType;
import woflo.petsplus.api.registry.PetsPlusRegistries;
import woflo.petsplus.component.PetsplusComponents;
import woflo.petsplus.stats.PetCharacteristics;
import woflo.petsplus.tags.PetsplusEntityTypeTags;

import java.util.HashMap;
import java.util.Iterator;
import java.util.Locale;
import java.util.Map;
import java.util.UUID;
import java.util.WeakHashMap;

/**
 * Component that tracks pet-specific state including role and cooldowns.
 */
public class PetComponent {
    private static final Map<MobEntity, PetComponent> COMPONENTS = new WeakHashMap<>();
    private static final Identifier DEFAULT_ROLE_ID = PetRoleType.GUARDIAN_ID;
    private static final String[] SPECIES_STATE_KEYS = {
        "context_species", "context_type", "tag_species", "tag_type", "context_entity"
    };
    
    // (legacy mood keys removed)

    private final MobEntity pet;
    private Identifier roleId;
    private PlayerEntity owner;
    private UUID ownerUuid;
    private final Map<String, Long> cooldowns;
    private final Map<String, Object> stateData;
    private final Map<String, DefaultedList<ItemStack>> inventories;
    private long lastAttackTick;
    private boolean isPerched;
    private int level;
    private int experience;
    private final Map<Integer, Boolean> unlockedMilestones;
    private PetCharacteristics characteristics;
    private UUID crouchCuddleOwnerId;
    private long crouchCuddleExpiryTick;
    private Identifier cachedSpeciesDescriptor;
    private boolean speciesDescriptorDirty = true;
    private FlightCapability cachedFlightCapability = FlightCapability.none();
    private boolean flightCapabilityDirty = true;
    // New: encapsulated mood/emotion engine
    private final PetMoodEngine moodEngine;

    // BossBar UI enhancements
    private long xpFlashStartTick = -1;
    private static final int XP_FLASH_DURATION = 40; // 2 seconds
    


    // Mood/emotion state moved to PetMoodEngine

    
    /**
     * Pet mood states derived from interactions and environment.
     */
    public enum Mood {
        HAPPY(PetMood.HAPPY),
        PLAYFUL(PetMood.PLAYFUL),
        CURIOUS(PetMood.CURIOUS),
        BONDED(PetMood.BONDED),
        CALM(PetMood.CALM),
        PASSIONATE(PetMood.PASSIONATE),
        YUGEN(PetMood.YUGEN),
        FOCUSED(PetMood.FOCUSED),
        SISU(PetMood.SISU),
        SAUDADE(PetMood.SAUDADE),
        PROTECTIVE(PetMood.PROTECTIVE),
        RESTLESS(PetMood.RESTLESS),
        AFRAID(PetMood.AFRAID),
        ANGRY(PetMood.ANGRY);

        public final Formatting primaryFormatting;
        public final Formatting secondaryFormatting;
        public final PetMood delegate;
        Mood(PetMood d) {
            this.delegate = d;
            this.primaryFormatting = d.primaryFormatting;
            this.secondaryFormatting = d.secondaryFormatting;
        }
    }

    /** Hidden, reactive emotions (de-duplicated list from spec) */
    public enum Emotion {
        CHEERFUL, QUERECIA, GLEE, BLISSFUL, UBUNTU, KEFI, ANGST, FOREBODING,
        PROTECTIVENESS, FRUSTRATION, STARTLE, DISGUST, REGRET, MONO_NO_AWARE, FERNWEH, SOBREMESA,
        HANYAUKU, WABI_SABI, LAGOM, ENNUI, YUGEN, SAUDADE, HIRAETH, STOIC, HOPEFUL, RELIEF, GAMAN,
        CURIOUS, SISU, FOCUSED, PRIDE, VIGILANT, WORRIED, PROTECTIVE, MELANCHOLY, CONTENT, RESTLESS,
        EMPATHY, NOSTALGIA, PLAYFULNESS, LOYALTY
    }

    public enum FlightCapabilitySource {
        SPECIES_TAG(true),
        STATE_METADATA(true),
        SPECIES_KEYWORD(false),
        ROLE_OVERRIDE(false),
        NONE(false);

        private final boolean metadataDerived;

        FlightCapabilitySource(boolean metadataDerived) {
            this.metadataDerived = metadataDerived;
        }

        public boolean isMetadataDerived() {
            return metadataDerived;
        }
    }

    public record FlightCapability(boolean canFly, FlightCapabilitySource source) {
        private static final FlightCapability NONE = new FlightCapability(false, FlightCapabilitySource.NONE);
        private static final FlightCapability SPECIES_TAG = new FlightCapability(true, FlightCapabilitySource.SPECIES_TAG);
        private static final FlightCapability STATE_METADATA = new FlightCapability(true, FlightCapabilitySource.STATE_METADATA);
        private static final FlightCapability SPECIES_KEYWORD = new FlightCapability(true, FlightCapabilitySource.SPECIES_KEYWORD);
        private static final FlightCapability ROLE_OVERRIDE = new FlightCapability(true, FlightCapabilitySource.ROLE_OVERRIDE);

        public static FlightCapability none() {
            return NONE;
        }

        public static FlightCapability fromSource(FlightCapabilitySource source) {
            return switch (source) {
                case SPECIES_TAG -> SPECIES_TAG;
                case STATE_METADATA -> STATE_METADATA;
                case SPECIES_KEYWORD -> SPECIES_KEYWORD;
                case ROLE_OVERRIDE -> ROLE_OVERRIDE;
                case NONE -> NONE;
            };
        }
    }

    // Emotion slots are fully managed by PetMoodEngine
    
    public static final class StateKeys {
        public static final String TAMED_TICK = "tamed_tick";
        public static final String LAST_PET_TIME = "last_pet_time";
        public static final String PET_COUNT = "pet_count";
        public static final String LAST_SOCIAL_BUFFER_TICK = "social_buffer_tick";
        public static final String THREAT_LAST_TICK = "threat_last_tick";
        public static final String THREAT_SAFE_STREAK = "threat_safe_streak";
        public static final String THREAT_SENSITIZED_STREAK = "threat_sensitized_streak";
        public static final String THREAT_LAST_DANGER = "threat_last_danger";
        public static final String THREAT_LAST_RECOVERY_TICK = "threat_last_recovery_tick";
        public static final String HEALTH_LAST_LOW_TICK = "health_last_low_tick";
        public static final String HEALTH_RECOVERY_COOLDOWN = "health_recovery_cooldown";
        public static final String BREEDING_BIRTH_TICK = "breeding_birth_tick";
        public static final String BREEDING_PARENT_A_UUID = "breeding_parent_a_uuid";
        public static final String BREEDING_PARENT_B_UUID = "breeding_parent_b_uuid";
        public static final String BREEDING_OWNER_UUID = "breeding_owner_uuid";
        public static final String BREEDING_PRIMARY_ROLE = "breeding_primary_role";
        public static final String BREEDING_PARTNER_ROLE = "breeding_partner_role";
        public static final String BREEDING_INHERITED_ROLE = "breeding_inherited_role";
        public static final String BREEDING_INHERITED_STATS = "breeding_inherited_stats";
        public static final String BREEDING_SOURCE = "breeding_source";
        public static final String BREEDING_BIRTH_TIME_OF_DAY = "breeding_birth_time_of_day";
        public static final String BREEDING_BIRTH_IS_DAYTIME = "breeding_birth_is_daytime";
        public static final String BREEDING_BIRTH_IS_INDOORS = "breeding_birth_is_indoors";
        public static final String BREEDING_BIRTH_IS_RAINING = "breeding_birth_is_raining";
        public static final String BREEDING_BIRTH_IS_THUNDERING = "breeding_birth_is_thundering";
        public static final String BREEDING_BIRTH_NEARBY_PLAYER_COUNT = "breeding_birth_nearby_player_count";
        public static final String BREEDING_BIRTH_NEARBY_PET_COUNT = "breeding_birth_nearby_pet_count";
        public static final String BREEDING_BIRTH_DIMENSION = "breeding_birth_dimension";
        public static final String BREEDING_ASSIGNED_NATURE = "breeding_assigned_nature";

        private StateKeys() {}
    }

    public PetComponent(MobEntity pet) {
        this.pet = pet;
        this.roleId = DEFAULT_ROLE_ID;
        this.cooldowns = new HashMap<>();
        this.stateData = new HashMap<>();
        this.inventories = new HashMap<>();
        this.lastAttackTick = 0;
        this.isPerched = false;
        this.level = 1; // Start at level 1
        this.experience = 0;
        this.unlockedMilestones = new HashMap<>();
        this.characteristics = null; // Will be generated when pet is first tamed
        this.cachedSpeciesDescriptor = null;

        // Initialize mood/emotion engine
        this.moodEngine = new PetMoodEngine(this);


        // Mood/emotion state is managed by moodEngine
    }
    
    public static PetComponent getOrCreate(MobEntity pet) {
        if (pet.getWorld() instanceof net.minecraft.server.world.ServerWorld serverWorld) {
            return StateManager.forWorld(serverWorld).getPetComponent(pet);
        }
        return COMPONENTS.computeIfAbsent(pet, PetComponent::new);
    }
    
    @Nullable
    public static PetComponent get(MobEntity pet) {
        if (pet == null) {
            return null;
        }
        if (pet.getWorld() instanceof net.minecraft.server.world.ServerWorld serverWorld) {
            StateManager manager = StateManager.forWorld(serverWorld);
            return manager.getAllPetComponents().get(pet);
        }
        return COMPONENTS.get(pet);
    }
    
    public static void set(MobEntity pet, PetComponent component) {
        COMPONENTS.put(pet, component);
    }
    
    public static void remove(MobEntity pet) {
        if (pet.getWorld() instanceof net.minecraft.server.world.ServerWorld serverWorld) {
            StateManager.forWorld(serverWorld).removePet(pet);
        }
        COMPONENTS.remove(pet);
    }
    
    public MobEntity getPet() {
        return pet;
    }

    public void refreshSpeciesDescriptor() {
        this.speciesDescriptorDirty = true;
        this.flightCapabilityDirty = true;
    }

    public void ensureSpeciesDescriptorInitialized() {
        if (this.speciesDescriptorDirty || this.cachedSpeciesDescriptor == null) {
            refreshSpeciesDescriptor();
            getSpeciesDescriptor();
        }
    }

    public Identifier getSpeciesDescriptor() {
        if (this.speciesDescriptorDirty || this.cachedSpeciesDescriptor == null) {
            this.cachedSpeciesDescriptor = computeSpeciesDescriptor();
            this.speciesDescriptorDirty = false;
        }
        return this.cachedSpeciesDescriptor;
    }

    public boolean matchesSpeciesKeyword(String... keywords) {
        if (keywords == null || keywords.length == 0) {
            return false;
        }

        for (String keyword : keywords) {
            if (keyword == null || keyword.isBlank()) {
                continue;
            }
            String normalized = keyword.trim().toLowerCase(Locale.ROOT);
            if (normalized.isEmpty()) {
                continue;
            }

            if (matchesSpeciesKeywordInternal(normalized)) {
                return true;
            }
        }

        return false;
    }

    public FlightCapability getFlightCapability() {
        if (this.flightCapabilityDirty || this.cachedFlightCapability == null) {
            this.cachedFlightCapability = computeFlightCapability();
            this.flightCapabilityDirty = false;
        }
        return this.cachedFlightCapability;
    }

    public boolean isFlightCapable() {
        return getFlightCapability().canFly();
    }

    private FlightCapability computeFlightCapability() {
        if (hasSpeciesTag(PetsplusEntityTypeTags.FLYERS)) {
            return FlightCapability.fromSource(FlightCapabilitySource.SPECIES_TAG);
        }

        if (stateDataIndicatesFlight()) {
            return FlightCapability.fromSource(FlightCapabilitySource.STATE_METADATA);
        }

        if (matchesSpeciesKeyword("fly", "flying", "avian", "bird", "winged", "sky", "airborne")) {
            return FlightCapability.fromSource(FlightCapabilitySource.SPECIES_KEYWORD);
        }

        if (PetRoleType.SKYRIDER_ID.equals(getRoleId())) {
            return FlightCapability.fromSource(FlightCapabilitySource.ROLE_OVERRIDE);
        }

        return FlightCapability.none();
    }

    private boolean stateDataIndicatesFlight() {
        if (stateData.isEmpty()) {
            return false;
        }

        for (Map.Entry<String, Object> entry : stateData.entrySet()) {
            if (entry.getKey() == null) {
                continue;
            }

            String key = entry.getKey().toLowerCase(Locale.ROOT);
            if (!(key.startsWith("tag_") || key.startsWith("context_"))) {
                continue;
            }

            Object value = entry.getValue();
            if (key.contains("flight") || key.contains("fly") || key.contains("air")) {
                if (valueIndicatesFlight(value)) {
                    return true;
                }
            }

            if (key.contains("movement") || key.contains("capability") || key.contains("ability")) {
                if (valueIndicatesFlight(value)) {
                    return true;
                }
            }
        }

        return false;
    }

    private boolean valueIndicatesFlight(@Nullable Object value) {
        if (value == null) {
            return false;
        }

        if (value instanceof Boolean bool) {
            return bool;
        }

        if (value instanceof String str) {
            String normalized = str.trim().toLowerCase(Locale.ROOT);
            if (normalized.isEmpty()) {
                return false;
            }
            return normalized.contains("fly") || normalized.contains("wing") || normalized.contains("airborne");
        }

        if (value instanceof Identifier id) {
            return identifierContains(id, "fly") || identifierContains(id, "wing") || identifierContains(id, "air");
        }

        return false;
    }

    private boolean matchesSpeciesKeywordInternal(String keyword) {
        if (keyword.isEmpty()) {
            return false;
        }

        if (identifierContains(getSpeciesDescriptor(), keyword)) {
            return true;
        }

        Identifier typeId = Registries.ENTITY_TYPE.getId(pet.getType());
        if (identifierContains(typeId, keyword)) {
            return true;
        }

        for (String key : SPECIES_STATE_KEYS) {
            Identifier storedId = getStateData(key, Identifier.class);
            if (identifierContains(storedId, keyword)) {
                return true;
            }

            String storedString = getStateData(key, String.class);
            if (storedString != null && storedString.toLowerCase(Locale.ROOT).contains(keyword)) {
                return true;
            }
        }

        return false;
    }

    private boolean identifierContains(@Nullable Identifier identifier, String keyword) {
        if (identifier == null) {
            return false;
        }
        String path = identifier.getPath();
        return path != null && path.toLowerCase(Locale.ROOT).contains(keyword);
    }

    public boolean hasSpeciesTag(TagKey<EntityType<?>> tag) {
        if (tag == null) {
            return false;
        }

        EntityType<?> type = pet.getType();
        if (type.isIn(tag)) {
            return true;
        }

        Identifier descriptor = getSpeciesDescriptor();
        if (descriptor == null || descriptor.equals(Registries.ENTITY_TYPE.getId(type))) {
            return false;
        }

        if (!Registries.ENTITY_TYPE.containsId(descriptor)) {
            return false;
        }

        EntityType<?> descriptorType = Registries.ENTITY_TYPE.get(descriptor);
        return descriptorType.isIn(tag);
    }

    public Identifier getRoleId() {
        return roleId != null ? roleId : DEFAULT_ROLE_ID;
    }

    public boolean hasRole(@Nullable Identifier id) {
        if (id == null) {
            return false;
        }
        return getRoleId().equals(id);
    }

    public boolean hasRole(@Nullable PetRoleType type) {
        return type != null && hasRole(type.id());
    }

    public boolean hasRole(@Nullable RegistryEntry<PetRoleType> entry) {
        return entry != null && hasRole(entry.value());
    }

    public void setRoleId(@Nullable Identifier id) {
        Identifier newId = id != null ? id : DEFAULT_ROLE_ID;
        this.roleId = newId;
        this.flightCapabilityDirty = true;

        // Apply attribute modifiers when role changes
        woflo.petsplus.stats.PetAttributeManager.applyAttributeModifiers(this.pet, this);
        
        // Apply AI enhancements when role changes
        if (!this.pet.getWorld().isClient) {
            woflo.petsplus.ai.PetAIEnhancements.enhancePetAI(this.pet, this);
        }
    }

    public void setRoleType(@Nullable PetRoleType type) {
        setRoleId(type != null ? type.id() : DEFAULT_ROLE_ID);
    }

    public void setRoleEntry(@Nullable RegistryEntry<PetRoleType> entry) {
        if (entry == null) {
            setRoleId(DEFAULT_ROLE_ID);
            return;
        }

        setRoleType(entry.value());
    }

    @Nullable
    public RegistryEntry<PetRoleType> getRoleEntry() {
        Registry<PetRoleType> registry = PetsPlusRegistries.petRoleTypeRegistry();
        PetRoleType type = registry.get(getRoleId());
        if (type != null) {
            return registry.getEntry(type);
        }

        PetRoleType fallback = registry.get(DEFAULT_ROLE_ID);
        return fallback != null ? registry.getEntry(fallback) : null;
    }

    public PetRoleType getRoleType() {
        return getRoleType(true);
    }

    public PetRoleType getRoleType(boolean logMissing) {
        Registry<PetRoleType> registry = PetsPlusRegistries.petRoleTypeRegistry();
        Identifier roleId = getRoleId();
        PetRoleType type = registry.get(roleId);
        if (type != null) {
            return type;
        }

        if (logMissing) {
            Petsplus.LOGGER.warn("Pet {} references missing role {}; defaulting to {}", pet.getUuid(), roleId, DEFAULT_ROLE_ID);
        }

        PetRoleType fallback = registry.get(DEFAULT_ROLE_ID);
        return fallback != null ? fallback : PetRoleType.GUARDIAN;
    }

    @Nullable
    public PlayerEntity getOwner() {
        if (owner != null && owner.isRemoved()) {
            owner = null;
        }
        if (owner == null && ownerUuid != null && pet.getWorld() instanceof ServerWorld serverWorld) {
            PlayerEntity resolved = serverWorld.getPlayerByUuid(ownerUuid);
            if (resolved != null) {
                owner = resolved;
            }
        }
        return owner;
    }

    public void setOwner(@Nullable PlayerEntity owner) {
        this.owner = owner;
        this.ownerUuid = owner != null ? owner.getUuid() : null;
        setStateData("petsplus:owner_uuid", owner != null ? owner.getUuidAsString() : "");
    }

    public void setOwnerUuid(@Nullable UUID ownerUuid) {
        this.ownerUuid = ownerUuid;
        setStateData("petsplus:owner_uuid", ownerUuid != null ? ownerUuid.toString() : "");
        if (ownerUuid == null) {
            this.owner = null;
            return;
        }
        if (pet.getWorld() instanceof ServerWorld serverWorld) {
            PlayerEntity player = serverWorld.getPlayerByUuid(ownerUuid);
            if (player != null) {
                this.owner = player;
            }
        }
    }

    @Nullable
    public UUID getOwnerUuid() {
        return this.ownerUuid;
    }
    
    public boolean isOwnedBy(@Nullable PlayerEntity player) {
        return owner != null && owner.equals(player);
    }
    
    public boolean isOnCooldown(String key) {
        Long cooldownEnd = cooldowns.get(key);
        return cooldownEnd != null && pet.getWorld().getTime() < cooldownEnd;
    }

    public void setCooldown(String key, int ticks) {
        cooldowns.put(key, pet.getWorld().getTime() + ticks);
    }

    public void clearCooldown(String key) {
        cooldowns.remove(key);
    }

    /**
     * Updates cooldowns and triggers particle effects when they expire
     * Should be called periodically to check for cooldown refreshes
     */
    public void updateCooldowns() {
        if (!(pet.getWorld() instanceof net.minecraft.server.world.ServerWorld serverWorld)) {
            return;
        }
        
        long currentTime = pet.getWorld().getTime();
        boolean anyExpired = false;
        
        // Check for expired cooldowns
        Iterator<Map.Entry<String, Long>> iterator = cooldowns.entrySet().iterator();
        while (iterator.hasNext()) {
            Map.Entry<String, Long> entry = iterator.next();
            if (currentTime >= entry.getValue()) {
                // Cooldown has expired
                anyExpired = true;
                iterator.remove(); // Remove expired cooldown
            }
        }
        
        // Trigger particle effect if any cooldown expired
        if (anyExpired) {
            woflo.petsplus.ui.CooldownParticleManager.triggerCooldownRefresh(serverWorld, pet);
        }
    }

    public long getRemainingCooldown(String key) {
        Long cooldownEnd = cooldowns.get(key);
        if (cooldownEnd == null) return 0;
        return Math.max(0, cooldownEnd - pet.getWorld().getTime());
    }

    public void beginCrouchCuddle(UUID ownerId, long expiryTick) {
        this.crouchCuddleOwnerId = ownerId;
        this.crouchCuddleExpiryTick = expiryTick;
    }

    public void refreshCrouchCuddle(UUID ownerId, long expiryTick) {
        if (this.crouchCuddleOwnerId != null && this.crouchCuddleOwnerId.equals(ownerId)) {
            this.crouchCuddleExpiryTick = Math.max(this.crouchCuddleExpiryTick, expiryTick);
        } else {
            beginCrouchCuddle(ownerId, expiryTick);
        }
    }

    public void endCrouchCuddle(UUID ownerId) {
        if (this.crouchCuddleOwnerId != null && this.crouchCuddleOwnerId.equals(ownerId)) {
            this.crouchCuddleOwnerId = null;
            this.crouchCuddleExpiryTick = 0L;
        }
    }

    public boolean isCrouchCuddleActiveWith(@Nullable PlayerEntity owner, long currentTick) {
        if (owner == null || this.crouchCuddleOwnerId == null) {
            return false;
        }
        if (!owner.getUuid().equals(this.crouchCuddleOwnerId)) {
            return false;
        }
        return currentTick <= this.crouchCuddleExpiryTick;
    }

    public boolean isCrouchCuddleActive(long currentTick) {
        return this.crouchCuddleOwnerId != null && currentTick <= this.crouchCuddleExpiryTick;
    }

    @Nullable
    public UUID getCrouchCuddleOwnerId() {
        return this.crouchCuddleOwnerId;
    }
    
    public void setStateData(String key, Object value) {
        setStateDataInternal(key, value, true);
    }

    private void setStateDataSilently(String key, Object value) {
        setStateDataInternal(key, value, false);
    }

    private void setStateDataInternal(String key, Object value, boolean invalidateCaches) {
        stateData.put(key, value);
        if (!invalidateCaches) {
            return;
        }

        if (shouldInvalidateSpeciesDescriptor(key)) {
            refreshSpeciesDescriptor();
        }
        if (shouldInvalidateFlightCapability(key)) {
            this.flightCapabilityDirty = true;
        }
    }

    private boolean shouldInvalidateSpeciesDescriptor(@Nullable String key) {
        if (key == null) {
            return false;
        }

        String normalized = key.toLowerCase(Locale.ROOT);
        return normalized.startsWith("context_") || normalized.startsWith("tag_");
    }

    private boolean shouldInvalidateFlightCapability(@Nullable String key) {
        if (key == null) {
            return false;
        }

        String normalized = key.toLowerCase(Locale.ROOT);
        if (normalized.startsWith("context_") || normalized.startsWith("tag_")) {
            return true;
        }
        return normalized.contains("flight") || normalized.contains("fly");
    }

    @SuppressWarnings("unchecked")
    public <T> T getStateData(String key, Class<T> type) {
        Object value = stateData.get(key);
        if (value != null && type.isInstance(value)) {
            return (T) value;
        }
        return null;
    }

    /**
     * Get typed state data with a default value when missing or wrong type.
     */
    @SuppressWarnings("unchecked")
    public <T> T getStateData(String key, Class<T> type, T defaultValue) {
        Object value = stateData.get(key);
        if (value != null && type.isInstance(value)) {
            return (T) value;
        }
        return defaultValue;
    }

<<<<<<< HEAD
    private Identifier computeSpeciesDescriptor() {
        Identifier fromState = resolveDescriptorFromStateData();
        if (fromState != null) {
            return fromState;
        }

        return Registries.ENTITY_TYPE.getId(pet.getType());
    }

    @Nullable
    private Identifier resolveDescriptorFromStateData() {
        for (String key : SPECIES_STATE_KEYS) {
            Identifier storedId = getStateData(key, Identifier.class);
            if (storedId != null) {
                return storedId;
            }

            String value = getStateData(key, String.class);
            Identifier parsed = parseSpeciesIdentifier(value);
            if (parsed != null) {
                return parsed;
            }
        }
        return null;
    }

    @Nullable
    private Identifier parseSpeciesIdentifier(@Nullable String raw) {
        if (raw == null || raw.isBlank()) {
            return null;
        }

        Identifier parsed = Identifier.tryParse(raw);
        if (parsed != null) {
            return parsed;
        }

        if (!raw.contains(":")) {
            String normalized = raw.trim().toLowerCase(Locale.ROOT);
            Identifier fallback = Identifier.of("minecraft", normalized);
            if (Registries.ENTITY_TYPE.containsId(fallback)) {
                return fallback;
            }
        }

        return null;
=======
    /**
     * Retrieve a persistent inventory for this pet, resizing as needed.
     *
     * @param key  unique identifier for the inventory
     * @param size desired size in slots
     * @return backing list representing the inventory contents
     */
    public DefaultedList<ItemStack> getInventory(String key, int size) {
        DefaultedList<ItemStack> inventory = inventories.get(key);
        if (inventory == null) {
            inventory = DefaultedList.ofSize(size, ItemStack.EMPTY);
            inventories.put(key, inventory);
            return inventory;
        }

        if (inventory.size() == size) {
            return inventory;
        }

        DefaultedList<ItemStack> resized = DefaultedList.ofSize(size, ItemStack.EMPTY);
        int limit = Math.min(size, inventory.size());
        for (int i = 0; i < limit; i++) {
            ItemStack stack = inventory.get(i);
            resized.set(i, stack.isEmpty() ? ItemStack.EMPTY : stack.copy());
        }
        inventories.put(key, resized);
        return resized;
    }

    @Nullable
    public DefaultedList<ItemStack> getInventoryIfPresent(String key) {
        return inventories.get(key);
    }

    /**
     * Store a persistent inventory backing list for this pet.
     */
    public void setInventory(String key, DefaultedList<ItemStack> inventory) {
        inventories.put(key, inventory);
    }

    private RegistryOps<NbtElement> getRegistryOps() {
        if (pet.getWorld() instanceof ServerWorld serverWorld) {
            return RegistryOps.of(NbtOps.INSTANCE, serverWorld.getRegistryManager());
        }
        return RegistryOps.of(NbtOps.INSTANCE, DynamicRegistryManager.EMPTY);
>>>>>>> f6410b3d
    }

    /** Convenience accessor for the stored tame tick, writing a default if missing. */
    public long getTamedTick() {
        Long stored = getStateData(StateKeys.TAMED_TICK, Long.class);
        if (stored != null) {
            return stored;
        }
        long now = pet.getWorld().getTime();
        setStateData(StateKeys.TAMED_TICK, now);
        return now;
    }

    public float getBondAgeDays() {
        return getBondAgeDays(pet.getWorld().getTime());
    }

    public float getBondAgeDays(long currentTick) {
        Long tamed = getStateData(StateKeys.TAMED_TICK, Long.class);
        if (tamed == null) {
            setStateData(StateKeys.TAMED_TICK, currentTick);
            return 0f;
        }
        if (currentTick <= tamed) {
            return 0f;
        }
        return (currentTick - tamed) / 24000f;
    }

    public float computeBondResilience() {
        return computeBondResilience(pet.getWorld().getTime());
    }

    public float computeBondResilience(long currentTick) {
        float ageFactor = MathHelper.clamp(getBondAgeDays(currentTick) / 30f, 0f, 1f);

        Integer petCount = getStateData(StateKeys.PET_COUNT, Integer.class);
        float depthFactor = petCount != null
            ? MathHelper.clamp(petCount / 120f, 0f, 1f)
            : 0f;

        Long lastPet = getStateData(StateKeys.LAST_PET_TIME, Long.class);
        float recentCare = 0f;
        if (lastPet != null) {
            if (currentTick <= lastPet) {
                recentCare = 1f;
            } else {
                float daysSincePet = (currentTick - lastPet) / 24000f;
                recentCare = MathHelper.clamp(1f - (daysSincePet / 3f), 0f, 1f);
            }
        }

        float careFactor = (depthFactor * 0.5f) + (recentCare * 0.5f);
        float resilience = 0.25f + ageFactor * 0.4f + careFactor * 0.6f;
        return MathHelper.clamp(resilience, 0.25f, 1.0f);
    }
    
    public long getLastAttackTick() {
        return lastAttackTick;
    }
    
    public void setLastAttackTick(long tick) {
        this.lastAttackTick = tick;
        // Update mood when combat occurs
        updateMood();
    }
    
    public boolean isPerched() {
        return isPerched;
    }
    
    public void setPerched(boolean perched) {
        this.isPerched = perched;
    }
    
    public int getLevel() {
        return level;
    }
    
    public void setLevel(int level) {
        this.level = Math.max(1, level);
    }
    
    public int getExperience() {
        return experience;
    }
    
    public void setExperience(int experience) {
        this.experience = Math.max(0, experience);
    }
    
    /**
     * Get the pet's unique characteristics.
     */
    @Nullable
    public PetCharacteristics getCharacteristics() {
        return characteristics;
    }
    
    /**
     * Set the pet's characteristics (usually generated once when first tamed).
     */
    public void setCharacteristics(@Nullable PetCharacteristics characteristics) {
        this.characteristics = characteristics;
    }
    

    
    // ===== EMOTION–MOOD SYSTEM (delegated) =====
    public Mood getCurrentMood() { return moodEngine.getCurrentMood(); }
    public int getMoodLevel() { return moodEngine.getMoodLevel(); }
    public void updateMood() { moodEngine.update(); }

    // ===== Emotions API =====

    /** Push an emotion with additive weight; creates or refreshes a slot. */
    public void pushEmotion(Emotion emotion, float amount) { moodEngine.pushEmotion(emotion, amount); }

    // All slot management lives in PetMoodEngine

    // Removed legacy per-tick direct mood scoring methods in favor of emotion aggregation
    

    
    /**
     * Get mood display text with symbol and formatting.
     */
    public Text getMoodText() { return moodEngine.getMoodText(); }

    /**
     * Get mood display text with debug information showing power level.
     */
    public Text getMoodTextWithDebug() { return moodEngine.getMoodTextWithDebug(); }
    
    /**
     * Get boss bar color based on XP flash and progression.
     */
    public BossBar.Color getMoodBossBarColor() {
        // Priority 1: XP flash (overrides everything)
        if (isXpFlashing()) {
            return BossBar.Color.GREEN; // Light green flash
        }

        // Priority 2: Progression-based color (default)
        return getProgressionBossBarColor();
    }

    /**
     * Check if pet is currently in combat or recently took damage.
     */
    public boolean isInCombat() {
        // Check active combat
        if (pet.getAttacking() != null || pet.getAttacker() != null) {
            return true;
        }

        // Check recent damage (within last 3 seconds)
        long currentTick = pet.getWorld().getTime();
        return (currentTick - lastAttackTick) < 60; // 60 ticks = 3 seconds
    }

    /**
     * Check if XP flash animation is active.
     */
    public boolean isXpFlashing() {
        if (xpFlashStartTick < 0) return false;
        long currentTick = pet.getWorld().getTime();
        return (currentTick - xpFlashStartTick) < XP_FLASH_DURATION;
    }

    /**
     * Get BossBar color based on XP progression (black to white gradient concept).
     */
    private BossBar.Color getProgressionBossBarColor() {
        float progress = getXpProgress();

        // Map progress to black->gray->white using available BossBar colors
        if (progress < 0.33f) {
            return BossBar.Color.PURPLE; // Darkest available (representing black)
        } else if (progress < 0.66f) {
            return BossBar.Color.BLUE; // Medium (representing gray)
        } else {
            return BossBar.Color.WHITE; // Lightest (representing white)
        }
    }

    // ===== Blend API =====
    public float getMoodStrength(Mood mood) { return moodEngine.getMoodStrength(mood); }

    public Map<Mood, Float> getMoodBlend() { return moodEngine.getMoodBlend(); }

    public boolean hasMoodAbove(Mood mood, float threshold) { return moodEngine.hasMoodAbove(mood, threshold); }

    public Mood getDominantMood() { return moodEngine.getDominantMood(); }
    
    // Helper methods for config access
    // ===== Config helpers for new moods section =====
    // Config helpers and mood calculations are implemented in PetMoodEngine

    /** Expose dominant emotion for API consumers; may return null if none. */
    public @Nullable Emotion getDominantEmotion() { return moodEngine.getDominantEmotion(); }

    /** Debug access to emotion pool for debugging */
    public java.util.List<EmotionDebugInfo> getEmotionPoolDebug() {
        return moodEngine.getEmotionPoolDebug();
    }

    /** Debug record for emotion information */
    public record EmotionDebugInfo(Emotion emotion, float weight, boolean parked) {}

    // capitalize/prettify handled by engine
    
    /**
     * Generate and set characteristics for this pet if they don't exist.
     * Should be called when a pet is first tamed.
     */
    public void ensureCharacteristics() {
        if (characteristics == null) {
            long tameTime = pet.getWorld().getTime();
            if (getStateData(StateKeys.TAMED_TICK, Long.class) == null) {
                setStateData(StateKeys.TAMED_TICK, tameTime);
            }
            characteristics = PetCharacteristics.generateForNewPet(pet, tameTime);
            
            // Apply attribute modifiers with the new characteristics
            woflo.petsplus.stats.PetAttributeManager.applyAttributeModifiers(this.pet, this);
        }
    }
    
    /**
     * Calculate XP required for a specific level.
     * Feature levels are: 3, 7, 12, 17, 23, 27
     * Uses exponential scaling similar to Minecraft player XP but much more gentle.
     */
    public int getXpRequiredForLevel(int level) {
        if (level <= 1) {
            return 0;
        }

        PetRoleType.XpCurve curve = getRoleType().xpCurve();
        int baseXp = (level - 1) * curve.baseLinearPerLevel()
            + (level - 1) * (level - 1) * curve.quadraticFactor();

        if (curve.isFeatureLevel(level)) {
            baseXp = Math.round(baseXp * curve.featureLevelBonusMultiplier());
        }

        return Math.max(1, baseXp);
    }

    /**
     * Get total XP required from level 1 to reach target level.
     */
    public int getTotalXpForLevel(int level) {
        int total = 0;
        for (int i = 2; i <= level; i++) {
            total += getXpRequiredForLevel(i);
        }
        return total;
    }
    
    /**
     * Add experience to the pet and handle level ups.
     * @param xpGained Amount of XP to add
     * @return true if the pet leveled up
     */
    public boolean addExperience(int xpGained) {
        if (xpGained <= 0) return false;

        int oldLevel = this.level;
        this.experience += xpGained;

        // Trigger XP flash animation
        this.xpFlashStartTick = pet.getWorld().getTime();

        // Check for level ups
        PetRoleType.XpCurve curve = getRoleType().xpCurve();
        while (this.experience >= getTotalXpForLevel(this.level + 1) && this.level < curve.maxLevel()) {
            this.level++;
        }

        return this.level > oldLevel;
    }
    
    /**
     * Get XP progress toward next level as a percentage (0.0 to 1.0).
     */
    public float getXpProgress() {
        PetRoleType.XpCurve curve = getRoleType().xpCurve();
        if (level >= curve.maxLevel()) return 1.0f;

        int currentLevelTotalXp = getTotalXpForLevel(level);
        int nextLevelTotalXp = getTotalXpForLevel(level + 1);
        int xpForThisLevel = Math.max(1, nextLevelTotalXp - currentLevelTotalXp);
        int currentXpInLevel = experience - currentLevelTotalXp;

        return Math.max(0f, Math.min(1f, (float)currentXpInLevel / xpForThisLevel));
    }
    
    /**
     * Check if pet has reached a feature level (3, 7, 12, 17, 23, 27).
     */
    public boolean isFeatureLevel() {
        return getRoleType().xpCurve().isFeatureLevel(level);
    }
    
    /**
     * Check if pet is at least the required level for an ability.
     */
    public boolean hasLevel(int requiredLevel) {
        return level >= requiredLevel;
    }

    /**
     * Check if a milestone level has been unlocked with tribute.
     */
    public boolean isMilestoneUnlocked(int milestoneLevel) {
        return unlockedMilestones.getOrDefault(milestoneLevel, false);
    }

    /**
     * Unlock a milestone level (tribute paid).
     */
    public void unlockMilestone(int milestoneLevel) {
        unlockedMilestones.put(milestoneLevel, true);
    }

    /**
     * Check if pet is waiting for tribute at current level.
     */
    public boolean isWaitingForTribute() {
        PetRoleType.XpCurve curve = getRoleType().xpCurve();
        for (int milestone : curve.tributeMilestones()) {
            if (level == milestone && !isMilestoneUnlocked(milestone)) {
                return true;
            }
        }
        return false;
    }
    
    /**
     * Set pet metadata from an item component (for metadata tag items).
     * This updates the pet's display name, bond strength, and custom tags.
     */
    public void setPetMetadata(woflo.petsplus.component.PetsplusComponents.PetMetadata metadata) {
        if (metadata == null) return;
        
        // Update display name if provided
        if (metadata.customDisplayName().isPresent()) {
            String customName = metadata.customDisplayName().get();
            pet.setCustomName(net.minecraft.text.Text.literal(customName));
            pet.setCustomNameVisible(true);
        }
        
        // Add bond strength
        addBondStrength(metadata.bondStrength());
        
        // Store custom tags in state data
        for (Map.Entry<String, String> tag : metadata.customTags().entrySet()) {
            setStateData("tag_" + tag.getKey(), tag.getValue());
        }
        
        // Mark as special if indicated
        if (metadata.isSpecial()) {
            setStateData("isSpecial", true);
        }

        refreshSpeciesDescriptor();
    }
    
    /**
     * Add bond strength to the pet, which can provide stat bonuses.
     * Bond strength is stored as state data and influences combat effectiveness.
     */
    public void addBondStrength(long strengthToAdd) {
        if (strengthToAdd <= 0) return;
        
        long currentBond = getStateData("bondStrength", Long.class, 0L);
        long newBond = Math.min(10000L, currentBond + strengthToAdd); // Cap at 10,000
        setStateData("bondStrength", newBond);
        
        // Apply attribute bonuses based on bond strength
        // Every 1000 bond strength = +5% health and damage
        if (newBond >= 1000 && currentBond < 1000) {
            woflo.petsplus.stats.PetAttributeManager.applyAttributeModifiers(this.pet, this);
        }
    }
    
    /**
     * Get current bond strength level.
     */
    public long getBondStrength() {
        return getStateData("bondStrength", Long.class, 0L);
    }
    
    /**
     * Reset all pet abilities and return to base state.
     * Used by respec tokens to allow re-allocation of progression.
     */
    public void resetAbilities() {
        // Clear all cooldowns
        cooldowns.clear();
        
        // Reset level and experience but keep at least level 1
        this.level = 1;
        this.experience = 0;
        
        // Clear unlocked milestones
        unlockedMilestones.clear();
        
        // Reset state data related to abilities but preserve bond strength and metadata
        Map<String, Object> preservedData = new HashMap<>();
        preservedData.put("bondStrength", getStateData("bondStrength", Long.class, 0L));
        preservedData.put("isSpecial", getStateData("isSpecial", Boolean.class, false));
        Long tamedTick = getStateData(StateKeys.TAMED_TICK, Long.class);
        if (tamedTick != null) {
            preservedData.put(StateKeys.TAMED_TICK, tamedTick);
        }
        Long lastPet = getStateData(StateKeys.LAST_PET_TIME, Long.class);
        if (lastPet != null) {
            preservedData.put(StateKeys.LAST_PET_TIME, lastPet);
        }
        Integer petCount = getStateData(StateKeys.PET_COUNT, Integer.class);
        if (petCount != null) {
            preservedData.put(StateKeys.PET_COUNT, petCount);
        }
        
        // Preserve custom tags
        for (String key : stateData.keySet()) {
            if (key.startsWith("tag_")) {
                preservedData.put(key, stateData.get(key));
            }
        }
        
        // Clear all state data and restore preserved items
        stateData.clear();
        preservedData.forEach((key, value) -> setStateDataInternal(key, value, false));
        refreshSpeciesDescriptor();
        
        // Reset attributes to base values
        woflo.petsplus.stats.PetAttributeManager.applyAttributeModifiers(this.pet, this);
    }
    
    public void writeToNbt(NbtCompound nbt) {
        nbt.putString("role", getRoleId().toString());
        nbt.putString("petUuid", pet.getUuidAsString());
        nbt.putLong("lastAttackTick", lastAttackTick);
        nbt.putBoolean("isPerched", isPerched);
        nbt.putInt("level", level);
        nbt.putInt("experience", experience);
        nbt.putLong("xpFlashStartTick", xpFlashStartTick);

        // Mood system persistence handled by engine
        moodEngine.writeToNbt(nbt);

        // Save unlocked milestones
        NbtCompound milestonesNbt = new NbtCompound();
        for (Map.Entry<Integer, Boolean> entry : unlockedMilestones.entrySet()) {
            milestonesNbt.putBoolean(entry.getKey().toString(), entry.getValue());
        }
        nbt.put("milestones", milestonesNbt);
        
        // Save cooldowns
        NbtCompound cooldownsNbt = new NbtCompound();
        for (Map.Entry<String, Long> entry : cooldowns.entrySet()) {
            cooldownsNbt.putLong(entry.getKey(), entry.getValue());
        }
        nbt.put("cooldowns", cooldownsNbt);
        
        // Save state data
        if (!stateData.isEmpty()) {
            NbtCompound stateNbt = new NbtCompound();
            for (Map.Entry<String, Object> entry : stateData.entrySet()) {
                Object value = entry.getValue();
                String key = entry.getKey();
                
                // Save based on value type
                if (value instanceof String) {
                    stateNbt.putString(key, (String) value);
                } else if (value instanceof Integer) {
                    stateNbt.putInt(key, (Integer) value);
                } else if (value instanceof Long) {
                    stateNbt.putLong(key, (Long) value);
                } else if (value instanceof Boolean) {
                    stateNbt.putBoolean(key, (Boolean) value);
                } else if (value instanceof Float) {
                    stateNbt.putFloat(key, (Float) value);
                } else if (value instanceof Double) {
                    stateNbt.putDouble(key, (Double) value);
                } else if (value instanceof java.util.List) {
                    // Handle lists by converting to string representation
                    @SuppressWarnings("unchecked")
                    java.util.List<Object> list = (java.util.List<Object>) value;
                    NbtCompound listNbt = new NbtCompound();
                    for (int i = 0; i < list.size(); i++) {
                        listNbt.putString(String.valueOf(i), list.get(i).toString());
                    }
                    listNbt.putInt("size", list.size());
                    stateNbt.put(key, listNbt);
                }
                // Add more type handling as needed
            }
            nbt.put("stateData", stateNbt);
        }
        
        

        
        // Save inventories
        if (!inventories.isEmpty()) {
            NbtCompound inventoriesNbt = new NbtCompound();
            for (Map.Entry<String, DefaultedList<ItemStack>> entry : inventories.entrySet()) {
                DefaultedList<ItemStack> list = entry.getValue();
                if (list == null) {
                    continue;
                }

                NbtCompound inventoryNbt = new NbtCompound();
                inventoryNbt.putInt("size", list.size());

                NbtList items = new NbtList();
                RegistryOps<NbtElement> ops = getRegistryOps();
                for (ItemStack stack : list) {
                    DataResult<NbtElement> encoded = ItemStack.CODEC.encodeStart(ops, stack);
                    NbtElement element = encoded.result().orElseGet(NbtCompound::new);
                    items.add(element);
                }
                inventoryNbt.put("items", items);

                inventoriesNbt.put(entry.getKey(), inventoryNbt);
            }

            if (!inventoriesNbt.getKeys().isEmpty()) {
                nbt.put("inventories", inventoriesNbt);
            }
        }

        // Save characteristics
        if (characteristics != null) {
            NbtCompound characteristicsNbt = new NbtCompound();
            characteristics.writeToNbt(characteristicsNbt);
            nbt.put("characteristics", characteristicsNbt);
        }
    }
    
    public void readFromNbt(NbtCompound nbt) {
        if (nbt.contains("role")) {
            nbt.getString("role").ifPresent(roleKey -> {
                Identifier parsed = Identifier.tryParse(roleKey);
                if (parsed == null && !roleKey.contains(":")) {
                    parsed = PetRoleType.normalizeId(roleKey);
                }

                if (parsed != null) {
                    setRoleId(parsed);
                }
            });
        }
        
        if (nbt.contains("lastAttackTick")) {
            nbt.getLong("lastAttackTick").ifPresent(tick -> this.lastAttackTick = tick);
        }
        if (nbt.contains("isPerched")) {
            nbt.getBoolean("isPerched").ifPresent(perched -> this.isPerched = perched);
        }
        if (nbt.contains("level")) {
            nbt.getInt("level").ifPresent(level -> this.level = Math.max(1, level));
        }
        if (nbt.contains("experience")) {
            nbt.getInt("experience").ifPresent(xp -> this.experience = Math.max(0, xp));
        }
        if (nbt.contains("xpFlashStartTick")) {
            nbt.getLong("xpFlashStartTick").ifPresent(tick -> this.xpFlashStartTick = tick);
        }

        // Mood system persistence handled by engine
        moodEngine.readFromNbt(nbt);

        if (nbt.contains("milestones")) {
            nbt.getCompound("milestones").ifPresent(milestonesNbt -> {
                unlockedMilestones.clear();
                for (String key : milestonesNbt.getKeys()) {
                    try {
                        int level = Integer.parseInt(key);
                        milestonesNbt.getBoolean(key).ifPresent(unlocked ->
                            unlockedMilestones.put(level, unlocked));
                    } catch (NumberFormatException ignored) {
                        // Skip invalid milestone keys
                    }
                }
            });
        }

        if (nbt.contains("cooldowns")) {
            nbt.getCompound("cooldowns").ifPresent(cooldownsNbt -> {
                cooldowns.clear();
                for (String key : cooldownsNbt.getKeys()) {
                    cooldownsNbt.getLong(key).ifPresent(value -> cooldowns.put(key, value));
                }
            });
        }
        
        // Load stateData lists
        if (nbt.contains("stateData")) {
            nbt.getCompound("stateData").ifPresent(stateDataNbt -> {
                stateData.clear();
                for (String key : stateDataNbt.getKeys()) {
                    var listOpt = stateDataNbt.getCompound(key);
                    if (listOpt.isPresent()) {
                        var listNbt = listOpt.get();
                        listNbt.getInt("size").ifPresent(size -> {
                            java.util.List<String> list = new java.util.ArrayList<>();
                            for (int i = 0; i < size; i++) {
                                listNbt.getString(String.valueOf(i)).ifPresent(list::add);
                            }
                            setStateDataSilently(key, list);
                        });
                        continue;
                    }

                    stateDataNbt.getString(key).ifPresent(value -> setStateDataSilently(key, value));
                    stateDataNbt.getInt(key).ifPresent(value -> setStateDataSilently(key, value));
                    stateDataNbt.getLong(key).ifPresent(value -> setStateDataSilently(key, value));
                    stateDataNbt.getDouble(key).ifPresent(value -> setStateDataSilently(key, value));
                    stateDataNbt.getFloat(key).ifPresent(value -> setStateDataSilently(key, value));
                    stateDataNbt.getBoolean(key).ifPresent(value -> setStateDataSilently(key, value));
                }
            });
        }
<<<<<<< HEAD
        refreshSpeciesDescriptor();
=======

        String ownerId = getStateData("petsplus:owner_uuid", String.class, "");
        if (ownerId != null && !ownerId.isEmpty()) {
            try {
                setOwnerUuid(UUID.fromString(ownerId));
            } catch (IllegalArgumentException ignored) {
                setOwnerUuid(null);
            }
        } else {
            setOwnerUuid(null);
        }
>>>>>>> f6410b3d
        
        

        
        // Load inventories
        inventories.clear();
        if (nbt.contains("inventories")) {
            nbt.getCompound("inventories").ifPresent(inventoriesNbt -> {
                for (String key : inventoriesNbt.getKeys()) {
                    inventoriesNbt.getCompound(key).ifPresent(inventoryNbt -> {
                        int size = inventoryNbt.getInt("size").orElse(0);
                        if (size <= 0) {
                            inventories.put(key, DefaultedList.ofSize(0, ItemStack.EMPTY));
                            return;
                        }

                        DefaultedList<ItemStack> list = DefaultedList.ofSize(size, ItemStack.EMPTY);
                        RegistryOps<NbtElement> ops = getRegistryOps();
                        inventoryNbt.getList("items").ifPresent(items -> {
                            for (int i = 0; i < items.size() && i < list.size(); i++) {
                                NbtElement element = items.get(i);
                                ItemStack decoded = ItemStack.CODEC.parse(ops, element).result().orElse(ItemStack.EMPTY);
                                list.set(i, decoded);
                            }
                        });
                        inventories.put(key, list);
                    });
                }
            });
        }

        // Load characteristics
        if (nbt.contains("characteristics")) {
            nbt.getCompound("characteristics").ifPresent(characteristicsNbt -> {
                this.characteristics = PetCharacteristics.readFromNbt(characteristicsNbt);
            });
        }
    }
    
    /**
     * Save component data to entity using component system.
     */
    public void saveToEntity() {
        PetsplusComponents.PetData data = PetsplusComponents.PetData.empty()
            .withRole(getRoleId());

        data = data.withLastAttackTick(lastAttackTick)
                  .withPerched(isPerched);
            
        // Add cooldowns
        for (Map.Entry<String, Long> entry : cooldowns.entrySet()) {
            data = data.withCooldown(entry.getKey(), entry.getValue());
        }
        
        // Store in entity component (this would require entity component implementation)
        // For now, we'll use NBT persistence as that's more straightforward
    }
    
    /**
     * Load component data from entity using component system.
     */
    public void loadFromEntity() {
        // Load from entity component (this would require entity component implementation)
        // For now, we'll use NBT persistence as that's more straightforward
    }
}<|MERGE_RESOLUTION|>--- conflicted
+++ resolved
@@ -6,13 +6,10 @@
 import com.mojang.serialization.DataResult;
 import net.minecraft.item.ItemStack;
 import net.minecraft.nbt.NbtCompound;
-<<<<<<< HEAD
 import net.minecraft.registry.Registries;
-=======
 import net.minecraft.nbt.NbtElement;
 import net.minecraft.nbt.NbtList;
 import net.minecraft.nbt.NbtOps;
->>>>>>> f6410b3d
 import net.minecraft.registry.Registry;
 import net.minecraft.registry.entry.RegistryEntry;
 import net.minecraft.registry.tag.TagKey;
@@ -714,7 +711,6 @@
         return defaultValue;
     }
 
-<<<<<<< HEAD
     private Identifier computeSpeciesDescriptor() {
         Identifier fromState = resolveDescriptorFromStateData();
         if (fromState != null) {
@@ -761,7 +757,6 @@
         }
 
         return null;
-=======
     /**
      * Retrieve a persistent inventory for this pet, resizing as needed.
      *
@@ -808,7 +803,6 @@
             return RegistryOps.of(NbtOps.INSTANCE, serverWorld.getRegistryManager());
         }
         return RegistryOps.of(NbtOps.INSTANCE, DynamicRegistryManager.EMPTY);
->>>>>>> f6410b3d
     }
 
     /** Convenience accessor for the stored tame tick, writing a default if missing. */
@@ -1438,9 +1432,7 @@
                 }
             });
         }
-<<<<<<< HEAD
         refreshSpeciesDescriptor();
-=======
 
         String ownerId = getStateData("petsplus:owner_uuid", String.class, "");
         if (ownerId != null && !ownerId.isEmpty()) {
@@ -1452,7 +1444,6 @@
         } else {
             setOwnerUuid(null);
         }
->>>>>>> f6410b3d
         
         
 
