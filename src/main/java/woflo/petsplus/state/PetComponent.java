package woflo.petsplus.state;
import net.minecraft.entity.EntityType;
import net.minecraft.entity.boss.BossBar;
import net.minecraft.entity.mob.MobEntity;
import net.minecraft.entity.ai.NoPenaltyTargeting;
import net.minecraft.entity.player.PlayerEntity;
import com.mojang.serialization.DataResult;
import net.minecraft.item.ItemStack;
import net.minecraft.nbt.NbtCompound;
import net.minecraft.registry.Registries;
import net.minecraft.nbt.NbtElement;
import net.minecraft.nbt.NbtList;
import net.minecraft.nbt.NbtOps;
import net.minecraft.registry.Registry;
import net.minecraft.registry.entry.RegistryEntry;
import net.minecraft.registry.tag.TagKey;
import net.minecraft.text.Text;
import net.minecraft.text.TextColor;
import net.minecraft.util.Formatting;
import net.minecraft.util.Identifier;
import net.minecraft.entity.mob.PathAwareEntity;
import net.minecraft.util.math.MathHelper;
import net.minecraft.util.math.Vec3d;
import net.minecraft.util.collection.DefaultedList;
import net.minecraft.registry.DynamicRegistryManager;
import net.minecraft.registry.RegistryOps;
import net.minecraft.server.world.ServerWorld;
import net.minecraft.text.Text;
import org.jetbrains.annotations.Nullable;
import woflo.petsplus.Petsplus;
import woflo.petsplus.api.registry.PetRoleType;
import woflo.petsplus.api.registry.PetsPlusRegistries;
import woflo.petsplus.component.PetsplusComponents;
import woflo.petsplus.stats.PetCharacteristics;
import woflo.petsplus.state.gossip.PetGossipLedger;
import woflo.petsplus.state.gossip.RumorEntry;
import woflo.petsplus.tags.PetsplusEntityTypeTags;

import net.minecraft.util.math.ChunkSectionPos;

import java.util.EnumMap;
import java.util.HashMap;
import java.util.Iterator;
import java.util.List;
import java.util.Locale;
import java.util.Map;
import java.util.Objects;
import java.util.Optional;
import java.util.UUID;
import java.util.WeakHashMap;
import java.util.stream.Stream;

/**
 * Component that tracks pet-specific state including role and cooldowns.
 */
public class PetComponent {
    private static final Map<MobEntity, PetComponent> COMPONENTS = new WeakHashMap<>();
    private static final Identifier DEFAULT_ROLE_ID = PetRoleType.GUARDIAN_ID;
    private static final String[] SPECIES_STATE_KEYS = {
        "context_species", "context_type", "tag_species", "tag_type", "context_entity"
    };
    private static final long MIN_GOSSIP_DECAY_DELAY = 40L;
    private static final int GOSSIP_OPT_OUT_MIN_DURATION = 120;
    private static final int GOSSIP_OPT_OUT_MAX_DURATION = 220;

    // (legacy mood keys removed)

    private final MobEntity pet;
    private Identifier roleId;
    private PlayerEntity owner;
    private UUID ownerUuid;
    private final Map<String, Long> cooldowns;
    private final Map<String, Object> stateData;
    private final Map<String, DefaultedList<ItemStack>> inventories;
    private long lastAttackTick;
    private boolean isPerched;
    private int level;
    private int experience;
    private final Map<Integer, Boolean> unlockedMilestones;
    private PetCharacteristics characteristics;
    private UUID crouchCuddleOwnerId;
    private long crouchCuddleExpiryTick;
    private Identifier cachedSpeciesDescriptor;
    private boolean speciesDescriptorDirty = true;
    private FlightCapability cachedFlightCapability = FlightCapability.none();
    private boolean flightCapabilityDirty = true;
    // New: encapsulated mood/emotion engine
    private final PetMoodEngine moodEngine;

    private final PetGossipLedger gossipLedger;

    private float natureVolatilityMultiplier = 1.0f;
    private float natureResilienceMultiplier = 1.0f;
    private float natureContagionModifier = 1.0f;
    private float natureGuardModifier = 1.0f;
    private NatureEmotionProfile natureEmotionProfile = NatureEmotionProfile.EMPTY;

    private StateManager stateManager;

    private final EnumMap<PetWorkScheduler.TaskType, Long> scheduledTaskTicks =
        new EnumMap<>(PetWorkScheduler.TaskType.class);
    private long earliestScheduledTick = Long.MAX_VALUE;
    private boolean schedulingInitialized;

    private boolean swarmTrackingInitialized;
    private long lastSwarmCellKey = Long.MIN_VALUE;
    private double lastSwarmX;
    private double lastSwarmY;
    private double lastSwarmZ;
    private double followSpacingOffsetX;
    private double followSpacingOffsetZ;
    private float followSpacingPadding;
    private long followSpacingSampleTick = Long.MIN_VALUE;

    // BossBar UI enhancements
    private long xpFlashStartTick = -1;
    private static final int XP_FLASH_DURATION = 40; // 2 seconds
    


    // Mood/emotion state moved to PetMoodEngine

    
    /**
     * Pet mood states derived from interactions and environment.
     */
    public enum Mood {
        HAPPY(PetMood.HAPPY),
        PLAYFUL(PetMood.PLAYFUL),
        CURIOUS(PetMood.CURIOUS),
        BONDED(PetMood.BONDED),
        CALM(PetMood.CALM),
        PASSIONATE(PetMood.PASSIONATE),
        YUGEN(PetMood.YUGEN),
        FOCUSED(PetMood.FOCUSED),
        SISU(PetMood.SISU),
        SAUDADE(PetMood.SAUDADE),
        PROTECTIVE(PetMood.PROTECTIVE),
        RESTLESS(PetMood.RESTLESS),
        AFRAID(PetMood.AFRAID),
        ANGRY(PetMood.ANGRY);

        public final Formatting primaryFormatting;
        public final Formatting secondaryFormatting;
        public final PetMood delegate;
        Mood(PetMood d) {
            this.delegate = d;
            this.primaryFormatting = d.primaryFormatting;
            this.secondaryFormatting = d.secondaryFormatting;
        }
    }

    /** Hidden, reactive emotions (de-duplicated list from spec) */
    public enum Emotion {
        CHEERFUL(0xFFD166),
        QUERECIA(0x3CC8C8),
        GLEE(0xFFF275),
        BLISSFUL(0xFFB3C6),
        UBUNTU(0xFF9E40),
        KEFI(0xFF5DA2),
        ANGST(0x4A2C8C),
        FOREBODING(0x1F3A5F),
        PROTECTIVENESS(0x3D6FA6),
        FRUSTRATION(0xE63946),
        STARTLE(0xFF5F5F),
        DISGUST(0x5B8C2A),
        REGRET(0x4B6F8C),
        MONO_NO_AWARE(0x9C6FB6),
        FERNWEH(0x5EC8FF),
        SOBREMESA(0xDFA86C),
        HANYAUKU(0xFF99AA),
        WABI_SABI(0x6B8F71),
        LAGOM(0x5FA08F),
        ENNUI(0x8A8D8F),
        YUGEN(0x2F3B73),
        SAUDADE(0x2E6F95),
        HIRAETH(0x2B8C7F),
        STOIC(0x5E6066),
        HOPEFUL(0x69D37A),
        RELIEF(0x66E0C6),
        GAMAN(0xA26F4B),
        CURIOUS(0x40C4FF),
        SISU(0x2A4D8F),
        FOCUSED(0xF2B03D),
        PRIDE(0x8C3BBF),
        VIGILANT(0x5470A6),
        WORRIED(0x765A8C),
        PROTECTIVE(0x2F577D),
        MELANCHOLY(0x445B8C),
        CONTENT(0x9CD08F),
        RESTLESS(0xFF7F3F),
        EMPATHY(0xC38DFF),
        NOSTALGIA(0xCCAA7D),
        PLAYFULNESS(0x42E6A4),
        LOYALTY(0x244C7A);

        private final EmotionColorProfile palette;

        Emotion(int baseRgb) {
            this.palette = new EmotionColorProfile(baseRgb);
        }

        Emotion(int baseRgb, int accentRgb) {
            this.palette = new EmotionColorProfile(baseRgb, accentRgb);
        }

        public EmotionColorProfile palette() {
            return palette;
        }

        public TextColor baseColor() {
            return palette.baseColor();
        }

        public TextColor accentColor() {
            return palette.accentColor();
        }
    }

    /** Structured color metadata for authored emotions. */
    public record EmotionColorProfile(TextColor baseColor, TextColor accentColor) {
        private static final float DEFAULT_ACCENT_LIGHTEN = 0.18f;

        public EmotionColorProfile(int baseRgb) {
            this(TextColor.fromRgb(baseRgb), lighten(baseRgb, DEFAULT_ACCENT_LIGHTEN));
        }

        public EmotionColorProfile(int baseRgb, int accentRgb) {
            this(TextColor.fromRgb(baseRgb), TextColor.fromRgb(accentRgb));
        }

        private static TextColor lighten(int rgb, float factor) {
            factor = MathHelper.clamp(factor, 0f, 1f);
            int r = (rgb >> 16) & 0xFF;
            int g = (rgb >> 8) & 0xFF;
            int b = rgb & 0xFF;
            r = Math.min(255, Math.round(r + (255 - r) * factor));
            g = Math.min(255, Math.round(g + (255 - g) * factor));
            b = Math.min(255, Math.round(b + (255 - b) * factor));
            return TextColor.fromRgb((r << 16) | (g << 8) | b);
        }
    }

    public record NatureEmotionProfile(@Nullable Emotion majorEmotion, float majorStrength,
                                        @Nullable Emotion minorEmotion, float minorStrength,
                                        @Nullable Emotion quirkEmotion, float quirkStrength) {
        public static final NatureEmotionProfile EMPTY = new NatureEmotionProfile(null, 0f, null, 0f, null, 0f);

        public boolean isEmpty() {
            return (majorEmotion == null || majorStrength <= 0f)
                && (minorEmotion == null || minorStrength <= 0f)
                && (quirkEmotion == null || quirkStrength <= 0f);
        }
    }

    public record NatureGuardTelemetry(float relationshipGuard, float dangerWindow,
                                        float contagionCap) {
    }

    public enum FlightCapabilitySource {
        SPECIES_TAG(true),
        STATE_METADATA(true),
        SPECIES_KEYWORD(false),
        ROLE_OVERRIDE(false),
        NONE(false);

        private final boolean metadataDerived;

        FlightCapabilitySource(boolean metadataDerived) {
            this.metadataDerived = metadataDerived;
        }

        public boolean isMetadataDerived() {
            return metadataDerived;
        }
    }

    public record FlightCapability(boolean canFly, FlightCapabilitySource source) {
        private static final FlightCapability NONE = new FlightCapability(false, FlightCapabilitySource.NONE);
        private static final FlightCapability SPECIES_TAG = new FlightCapability(true, FlightCapabilitySource.SPECIES_TAG);
        private static final FlightCapability STATE_METADATA = new FlightCapability(true, FlightCapabilitySource.STATE_METADATA);
        private static final FlightCapability SPECIES_KEYWORD = new FlightCapability(true, FlightCapabilitySource.SPECIES_KEYWORD);
        private static final FlightCapability ROLE_OVERRIDE = new FlightCapability(true, FlightCapabilitySource.ROLE_OVERRIDE);

        public static FlightCapability none() {
            return NONE;
        }

        public static FlightCapability fromSource(FlightCapabilitySource source) {
            return switch (source) {
                case SPECIES_TAG -> SPECIES_TAG;
                case STATE_METADATA -> STATE_METADATA;
                case SPECIES_KEYWORD -> SPECIES_KEYWORD;
                case ROLE_OVERRIDE -> ROLE_OVERRIDE;
                case NONE -> NONE;
            };
        }
    }

    // Emotion slots are fully managed by PetMoodEngine
    
    public static final class StateKeys {
        public static final String TAMED_TICK = "tamed_tick";
        public static final String LAST_PET_TIME = "last_pet_time";
        public static final String PET_COUNT = "pet_count";
        public static final String LAST_SOCIAL_BUFFER_TICK = "social_buffer_tick";
<<<<<<< HEAD
        public static final String LAST_CROUCH_CUDDLE_TICK = "last_crouch_cuddle_tick";
        public static final String SOCIAL_JITTER_SEED = "social_jitter_seed";
=======
        public static final String GOSSIP_OPT_OUT_UNTIL = "gossip_opt_out_until";
        public static final String GOSSIP_CLUSTER_CURSOR = "gossip_cluster_cursor";
>>>>>>> db5e2649
        public static final String THREAT_LAST_TICK = "threat_last_tick";
        public static final String THREAT_SAFE_STREAK = "threat_safe_streak";
        public static final String THREAT_SENSITIZED_STREAK = "threat_sensitized_streak";
        public static final String THREAT_LAST_DANGER = "threat_last_danger";
        public static final String THREAT_LAST_RECOVERY_TICK = "threat_last_recovery_tick";
        public static final String HEALTH_LAST_LOW_TICK = "health_last_low_tick";
        public static final String HEALTH_RECOVERY_COOLDOWN = "health_recovery_cooldown";
        public static final String BREEDING_BIRTH_TICK = "breeding_birth_tick";
        public static final String BREEDING_PARENT_A_UUID = "breeding_parent_a_uuid";
        public static final String BREEDING_PARENT_B_UUID = "breeding_parent_b_uuid";
        public static final String BREEDING_OWNER_UUID = "breeding_owner_uuid";
        public static final String BREEDING_PRIMARY_ROLE = "breeding_primary_role";
        public static final String BREEDING_PARTNER_ROLE = "breeding_partner_role";
        public static final String BREEDING_INHERITED_ROLE = "breeding_inherited_role";
        public static final String BREEDING_INHERITED_STATS = "breeding_inherited_stats";
        public static final String BREEDING_SOURCE = "breeding_source";
        public static final String BREEDING_BIRTH_TIME_OF_DAY = "breeding_birth_time_of_day";
        public static final String BREEDING_BIRTH_IS_DAYTIME = "breeding_birth_is_daytime";
        public static final String BREEDING_BIRTH_IS_INDOORS = "breeding_birth_is_indoors";
        public static final String BREEDING_BIRTH_IS_RAINING = "breeding_birth_is_raining";
        public static final String BREEDING_BIRTH_IS_THUNDERING = "breeding_birth_is_thundering";
        public static final String BREEDING_BIRTH_NEARBY_PLAYER_COUNT = "breeding_birth_nearby_player_count";
        public static final String BREEDING_BIRTH_NEARBY_PET_COUNT = "breeding_birth_nearby_pet_count";
        public static final String BREEDING_BIRTH_DIMENSION = "breeding_birth_dimension";
        public static final String BREEDING_ASSIGNED_NATURE = "breeding_assigned_nature";
        public static final String ASSIGNED_NATURE = "assigned_nature";
        public static final String WILD_ASSIGNED_NATURE = "wild_assigned_nature";

        private StateKeys() {}
    }

    public PetComponent(MobEntity pet) {
        this.pet = pet;
        this.roleId = DEFAULT_ROLE_ID;
        this.cooldowns = new HashMap<>();
        this.stateData = new HashMap<>();
        this.inventories = new HashMap<>();
        this.lastAttackTick = 0;
        this.isPerched = false;
        this.level = 1; // Start at level 1
        this.experience = 0;
        this.unlockedMilestones = new HashMap<>();
        this.characteristics = null; // Will be generated when pet is first tamed
        this.cachedSpeciesDescriptor = null;

        // Initialize mood/emotion engine
        this.moodEngine = new PetMoodEngine(this);

        this.gossipLedger = new PetGossipLedger();


        // Mood/emotion state is managed by moodEngine
    }

    public void attachStateManager(StateManager manager) {
        if (this.stateManager == manager) {
            return;
        }
        this.stateManager = manager;
    }

    public MobEntity getPetEntity() {
        return pet;
    }

    public PetGossipLedger getGossipLedger() {
        return gossipLedger;
    }

    public void recordRumor(long topicId, float intensity, float confidence, long currentTick) {
        recordRumor(topicId, intensity, confidence, currentTick, null, null);
    }

    public void recordRumor(long topicId, float intensity, float confidence, long currentTick,
                            @Nullable UUID sourceUuid, @Nullable Text paraphrased) {
        recordRumor(topicId, intensity, confidence, currentTick, sourceUuid, paraphrased, false);
    }

    public void recordRumor(long topicId, float intensity, float confidence, long currentTick,
                            @Nullable UUID sourceUuid, @Nullable Text paraphrased, boolean witnessed) {
        gossipLedger.recordRumor(topicId, intensity, confidence, currentTick, sourceUuid, paraphrased, witnessed);
        scheduleNextGossipDecay(currentTick + Math.max(MIN_GOSSIP_DECAY_DELAY, gossipLedger.scheduleNextDecayDelay()));
    }

    public boolean isGossipOptedOut(long currentTick) {
        Long until = getStateData(StateKeys.GOSSIP_OPT_OUT_UNTIL, Long.class);
        if (until == null) {
            return false;
        }
        if (currentTick >= until) {
            clearStateData(StateKeys.GOSSIP_OPT_OUT_UNTIL);
            return false;
        }
        return true;
    }

    public void markGossipOptOut(long untilTick) {
        setStateData(StateKeys.GOSSIP_OPT_OUT_UNTIL, Math.max(0L, untilTick));
    }

    public void optOutOfGossip(long currentTick) {
        long duration = pickOptOutDuration();
        long until = currentTick + duration;
        Long existing = getStateData(StateKeys.GOSSIP_OPT_OUT_UNTIL, Long.class);
        if (existing != null && existing > until) {
            until = existing;
        }
        markGossipOptOut(until);
        requestGossipOptOutWander();
    }

    private int pickOptOutDuration() {
        if (GOSSIP_OPT_OUT_MAX_DURATION <= GOSSIP_OPT_OUT_MIN_DURATION) {
            return GOSSIP_OPT_OUT_MIN_DURATION;
        }
        return GOSSIP_OPT_OUT_MIN_DURATION
            + pet.getRandom().nextInt(GOSSIP_OPT_OUT_MAX_DURATION - GOSSIP_OPT_OUT_MIN_DURATION + 1);
    }

    public void requestGossipOptOutWander() {
        if (pet == null || pet.getWorld() == null || pet.getWorld().isClient()) {
            return;
        }
        if (pet.isAiDisabled() || pet.getNavigation() == null) {
            return;
        }
        if (!(pet instanceof PathAwareEntity pathAware)) {
            return;
        }
        Vec3d target = NoPenaltyTargeting.find(pathAware, 6, 3);
        if (target != null) {
            pet.getNavigation().startMovingTo(target.x, target.y, target.z, 1.05D);
        }
    }

    public void decayRumors(long currentTick) {
        gossipLedger.tickDecay(currentTick);
    }

    public boolean hasShareableRumors(long currentTick) {
        return gossipLedger.hasShareableRumors(currentTick)
            || gossipLedger.hasAbstractTopicsReady(currentTick);
    }

    public Stream<RumorEntry> streamRumors() {
        return gossipLedger.stream();
    }

    public static PetComponent getOrCreate(MobEntity pet) {
        if (pet.getWorld() instanceof net.minecraft.server.world.ServerWorld serverWorld) {
            return StateManager.forWorld(serverWorld).getPetComponent(pet);
        }
        return COMPONENTS.computeIfAbsent(pet, PetComponent::new);
    }
    
    @Nullable
    public static PetComponent get(MobEntity pet) {
        if (pet == null) {
            return null;
        }
        if (pet.getWorld() instanceof net.minecraft.server.world.ServerWorld serverWorld) {
            StateManager manager = StateManager.forWorld(serverWorld);
            return manager.getAllPetComponents().get(pet);
        }
        return COMPONENTS.get(pet);
    }
    
    public static void set(MobEntity pet, PetComponent component) {
        COMPONENTS.put(pet, component);
    }
    
    public static void remove(MobEntity pet) {
        if (pet.getWorld() instanceof net.minecraft.server.world.ServerWorld serverWorld) {
            StateManager.forWorld(serverWorld).removePet(pet);
        }
        COMPONENTS.remove(pet);
    }
    
    public MobEntity getPet() {
        return pet;
    }

    public void refreshSpeciesDescriptor() {
        this.speciesDescriptorDirty = true;
        this.flightCapabilityDirty = true;
    }

    public void ensureSpeciesDescriptorInitialized() {
        if (this.speciesDescriptorDirty || this.cachedSpeciesDescriptor == null) {
            refreshSpeciesDescriptor();
            getSpeciesDescriptor();
        }
    }

    public Identifier getSpeciesDescriptor() {
        if (this.speciesDescriptorDirty || this.cachedSpeciesDescriptor == null) {
            this.cachedSpeciesDescriptor = computeSpeciesDescriptor();
            this.speciesDescriptorDirty = false;
        }
        return this.cachedSpeciesDescriptor;
    }

    public boolean matchesSpeciesKeyword(String... keywords) {
        if (keywords == null || keywords.length == 0) {
            return false;
        }

        for (String keyword : keywords) {
            if (keyword == null || keyword.isBlank()) {
                continue;
            }
            String normalized = keyword.trim().toLowerCase(Locale.ROOT);
            if (normalized.isEmpty()) {
                continue;
            }

            if (matchesSpeciesKeywordInternal(normalized)) {
                return true;
            }
        }

        return false;
    }

    public FlightCapability getFlightCapability() {
        if (this.flightCapabilityDirty || this.cachedFlightCapability == null) {
            this.cachedFlightCapability = computeFlightCapability();
            this.flightCapabilityDirty = false;
        }
        return this.cachedFlightCapability;
    }

    public boolean isFlightCapable() {
        return getFlightCapability().canFly();
    }

    private FlightCapability computeFlightCapability() {
        if (hasSpeciesTag(PetsplusEntityTypeTags.FLYERS)) {
            return FlightCapability.fromSource(FlightCapabilitySource.SPECIES_TAG);
        }

        if (stateDataIndicatesFlight()) {
            return FlightCapability.fromSource(FlightCapabilitySource.STATE_METADATA);
        }

        if (matchesSpeciesKeyword("fly", "flying", "avian", "bird", "winged", "sky", "airborne")) {
            return FlightCapability.fromSource(FlightCapabilitySource.SPECIES_KEYWORD);
        }

        if (PetRoleType.SKYRIDER_ID.equals(getRoleId())) {
            return FlightCapability.fromSource(FlightCapabilitySource.ROLE_OVERRIDE);
        }

        return FlightCapability.none();
    }

    private boolean stateDataIndicatesFlight() {
        if (stateData.isEmpty()) {
            return false;
        }

        for (Map.Entry<String, Object> entry : stateData.entrySet()) {
            if (entry.getKey() == null) {
                continue;
            }

            String key = entry.getKey().toLowerCase(Locale.ROOT);
            if (!(key.startsWith("tag_") || key.startsWith("context_"))) {
                continue;
            }

            Object value = entry.getValue();
            if (key.contains("flight") || key.contains("fly") || key.contains("air")) {
                if (valueIndicatesFlight(value)) {
                    return true;
                }
            }

            if (key.contains("movement") || key.contains("capability") || key.contains("ability")) {
                if (valueIndicatesFlight(value)) {
                    return true;
                }
            }
        }

        return false;
    }

    private boolean valueIndicatesFlight(@Nullable Object value) {
        if (value == null) {
            return false;
        }

        if (value instanceof Boolean bool) {
            return bool;
        }

        if (value instanceof String str) {
            String normalized = str.trim().toLowerCase(Locale.ROOT);
            if (normalized.isEmpty()) {
                return false;
            }
            return normalized.contains("fly") || normalized.contains("wing") || normalized.contains("airborne");
        }

        if (value instanceof Identifier id) {
            return identifierContains(id, "fly") || identifierContains(id, "wing") || identifierContains(id, "air");
        }

        return false;
    }

    private boolean matchesSpeciesKeywordInternal(String keyword) {
        if (keyword.isEmpty()) {
            return false;
        }

        if (identifierContains(getSpeciesDescriptor(), keyword)) {
            return true;
        }

        Identifier typeId = Registries.ENTITY_TYPE.getId(pet.getType());
        if (identifierContains(typeId, keyword)) {
            return true;
        }

        for (String key : SPECIES_STATE_KEYS) {
            Identifier storedId = getStateData(key, Identifier.class);
            if (identifierContains(storedId, keyword)) {
                return true;
            }

            String storedString = getStateData(key, String.class);
            if (storedString != null && storedString.toLowerCase(Locale.ROOT).contains(keyword)) {
                return true;
            }
        }

        return false;
    }

    private boolean identifierContains(@Nullable Identifier identifier, String keyword) {
        if (identifier == null) {
            return false;
        }
        String path = identifier.getPath();
        return path != null && path.toLowerCase(Locale.ROOT).contains(keyword);
    }

    public boolean hasSpeciesTag(TagKey<EntityType<?>> tag) {
        if (tag == null) {
            return false;
        }

        EntityType<?> type = pet.getType();
        if (type.isIn(tag)) {
            return true;
        }

        Identifier descriptor = getSpeciesDescriptor();
        if (descriptor == null || descriptor.equals(Registries.ENTITY_TYPE.getId(type))) {
            return false;
        }

        if (!Registries.ENTITY_TYPE.containsId(descriptor)) {
            return false;
        }

        EntityType<?> descriptorType = Registries.ENTITY_TYPE.get(descriptor);
        return descriptorType.isIn(tag);
    }

    public Identifier getRoleId() {
        return roleId != null ? roleId : DEFAULT_ROLE_ID;
    }

    public boolean hasRole(@Nullable Identifier id) {
        if (id == null) {
            return false;
        }
        return getRoleId().equals(id);
    }

    public boolean hasRole(@Nullable PetRoleType type) {
        return type != null && hasRole(type.id());
    }

    public boolean hasRole(@Nullable RegistryEntry<PetRoleType> entry) {
        return entry != null && hasRole(entry.value());
    }

    public void setRoleId(@Nullable Identifier id) {
        Identifier newId = id != null ? id : DEFAULT_ROLE_ID;
        this.roleId = newId;
        this.flightCapabilityDirty = true;

        // Apply attribute modifiers when role changes
        woflo.petsplus.stats.PetAttributeManager.applyAttributeModifiers(this.pet, this);

        // Apply AI enhancements when role changes
        if (!this.pet.getWorld().isClient) {
            woflo.petsplus.ai.PetAIEnhancements.enhancePetAI(this.pet, this);
        }

        if (this.pet.getWorld() instanceof ServerWorld serverWorld) {
            resetTickScheduling(serverWorld.getTime());
        }
    }

    public void setRoleType(@Nullable PetRoleType type) {
        setRoleId(type != null ? type.id() : DEFAULT_ROLE_ID);
    }

    public void setRoleEntry(@Nullable RegistryEntry<PetRoleType> entry) {
        if (entry == null) {
            setRoleId(DEFAULT_ROLE_ID);
            return;
        }

        setRoleType(entry.value());
    }

    @Nullable
    public RegistryEntry<PetRoleType> getRoleEntry() {
        Registry<PetRoleType> registry = PetsPlusRegistries.petRoleTypeRegistry();
        PetRoleType type = registry.get(getRoleId());
        if (type != null) {
            return registry.getEntry(type);
        }

        PetRoleType fallback = registry.get(DEFAULT_ROLE_ID);
        return fallback != null ? registry.getEntry(fallback) : null;
    }

    public PetRoleType getRoleType() {
        return getRoleType(true);
    }

    public PetRoleType getRoleType(boolean logMissing) {
        Registry<PetRoleType> registry = PetsPlusRegistries.petRoleTypeRegistry();
        Identifier roleId = getRoleId();
        PetRoleType type = registry.get(roleId);
        if (type != null) {
            return type;
        }

        if (logMissing) {
            Petsplus.LOGGER.warn("Pet {} references missing role {}; defaulting to {}", pet.getUuid(), roleId, DEFAULT_ROLE_ID);
        }

        PetRoleType fallback = registry.get(DEFAULT_ROLE_ID);
        return fallback != null ? fallback : PetRoleType.GUARDIAN;
    }

    @Nullable
    public PlayerEntity getOwner() {
        if (owner != null && owner.isRemoved()) {
            owner = null;
        }
        if (owner == null && ownerUuid != null && pet.getWorld() instanceof ServerWorld serverWorld) {
            PlayerEntity resolved = serverWorld.getPlayerByUuid(ownerUuid);
            if (resolved != null) {
                owner = resolved;
            }
        }
        return owner;
    }

    public void setOwner(@Nullable PlayerEntity owner) {
        this.owner = owner;
        this.ownerUuid = owner != null ? owner.getUuid() : null;
        setStateData("petsplus:owner_uuid", owner != null ? owner.getUuidAsString() : "");
        if (stateManager != null) {
            stateManager.unscheduleAllTasks(this);
        }
        if (owner == null) {
            invalidateSwarmTracking();
        }
        markSchedulingUninitialized();
    }

    public void setOwnerUuid(@Nullable UUID ownerUuid) {
        this.ownerUuid = ownerUuid;
        setStateData("petsplus:owner_uuid", ownerUuid != null ? ownerUuid.toString() : "");
        if (ownerUuid == null) {
            this.owner = null;
            invalidateSwarmTracking();
            if (stateManager != null) {
                stateManager.unscheduleAllTasks(this);
            }
            markSchedulingUninitialized();
            return;
        }
        if (pet.getWorld() instanceof ServerWorld serverWorld) {
            PlayerEntity player = serverWorld.getPlayerByUuid(ownerUuid);
            if (player != null) {
                this.owner = player;
            }
        }
        if (stateManager != null) {
            stateManager.unscheduleAllTasks(this);
        }
        markSchedulingUninitialized();
    }

    public void ensureSchedulingInitialized(long currentTick) {
        if (schedulingInitialized) {
            return;
        }
        if (!(pet.getWorld() instanceof ServerWorld) || stateManager == null) {
            return;
        }
        schedulingInitialized = true;
        scheduleNextIntervalTick(currentTick);
        scheduleNextAuraCheck(currentTick);
        scheduleNextSupportPotionScan(currentTick);
        scheduleNextParticleCheck(currentTick);
        scheduleNextGossipDecay(currentTick + Math.max(MIN_GOSSIP_DECAY_DELAY, gossipLedger.scheduleNextDecayDelay()));
    }

    public void resetTickScheduling(long currentTick) {
        if (stateManager != null) {
            stateManager.unscheduleAllTasks(this);
        }
        markSchedulingUninitialized();
        ensureSchedulingInitialized(currentTick);
    }

    public void scheduleNextIntervalTick(long nextTick) {
        submitScheduledTask(PetWorkScheduler.TaskType.INTERVAL, nextTick);
    }

    public void scheduleNextAuraCheck(long nextTick) {
        submitScheduledTask(PetWorkScheduler.TaskType.AURA, nextTick);
    }

    public void scheduleNextSupportPotionScan(long nextTick) {
        submitScheduledTask(PetWorkScheduler.TaskType.SUPPORT_POTION, nextTick);
    }

    public void scheduleNextParticleCheck(long nextTick) {
        submitScheduledTask(PetWorkScheduler.TaskType.PARTICLE, nextTick);
    }

    public void scheduleNextGossipDecay(long nextTick) {
        submitScheduledTask(PetWorkScheduler.TaskType.GOSSIP_DECAY, nextTick);
    }

    private void submitScheduledTask(PetWorkScheduler.TaskType type, long nextTick) {
        if (!(pet.getWorld() instanceof ServerWorld) || stateManager == null) {
            return;
        }
        long sanitized = nextTick == Long.MAX_VALUE ? Long.MAX_VALUE : Math.max(0L, nextTick);
        stateManager.schedulePetTask(this, type, sanitized);
    }

    void onTaskScheduled(PetWorkScheduler.TaskType type, long tick) {
        scheduledTaskTicks.put(type, tick);
        recomputeEarliestScheduledTick();
    }

    void onTaskUnschedule(PetWorkScheduler.TaskType type) {
        scheduledTaskTicks.remove(type);
        recomputeEarliestScheduledTick();
    }

    public void tickGossipLedger(long currentTick) {
        gossipLedger.tickDecay(currentTick);
        long nextDelay = Math.max(MIN_GOSSIP_DECAY_DELAY, gossipLedger.scheduleNextDecayDelay());
        scheduleNextGossipDecay(currentTick + nextDelay);
    }

    private void recomputeEarliestScheduledTick() {
        long earliest = Long.MAX_VALUE;
        for (Long tick : scheduledTaskTicks.values()) {
            if (tick != null && tick < earliest) {
                earliest = tick;
            }
        }
        earliestScheduledTick = earliest;
    }

    public boolean hasScheduledWork() {
        return !scheduledTaskTicks.isEmpty();
    }

    public boolean hasDueWork(long currentTick) {
        return earliestScheduledTick != Long.MAX_VALUE && currentTick >= earliestScheduledTick;
    }

    public void markSchedulingUninitialized() {
        schedulingInitialized = false;
        scheduledTaskTicks.clear();
        earliestScheduledTick = Long.MAX_VALUE;
    }

    public void invalidateSwarmTracking() {
        swarmTrackingInitialized = false;
        lastSwarmCellKey = Long.MIN_VALUE;
    }

    public void updateSwarmTrackingIfMoved(PetSwarmIndex index) {
        if (!(pet.getWorld() instanceof ServerWorld)) {
            return;
        }
        double x = pet.getX();
        double y = pet.getY();
        double z = pet.getZ();
        long cellKey = ChunkSectionPos.asLong(
            ChunkSectionPos.getSectionCoord(MathHelper.floor(x)),
            ChunkSectionPos.getSectionCoord(MathHelper.floor(y)),
            ChunkSectionPos.getSectionCoord(MathHelper.floor(z))
        );

        double dx = x - lastSwarmX;
        double dy = y - lastSwarmY;
        double dz = z - lastSwarmZ;
        double distanceSq = (dx * dx) + (dy * dy) + (dz * dz);

        if (!swarmTrackingInitialized || cellKey != lastSwarmCellKey || distanceSq > 1.0E-4) {
            swarmTrackingInitialized = true;
            lastSwarmCellKey = cellKey;
            lastSwarmX = x;
            lastSwarmY = y;
            lastSwarmZ = z;
            index.updatePet(pet, this);
        }
    }

    @Nullable
    public UUID getOwnerUuid() {
        return this.ownerUuid;
    }
    
    public boolean isOwnedBy(@Nullable PlayerEntity player) {
        if (player == null) {
            return false;
        }

        if (owner != null) {
            if (owner.isRemoved()) {
                owner = null;
            } else if (owner == player) {
                return true;
            } else if (owner.getUuid().equals(player.getUuid())) {
                owner = player;
                return true;
            } else {
                return false;
            }
        }

        if (ownerUuid != null && ownerUuid.equals(player.getUuid())) {
            this.owner = player;
            return true;
        }

        return false;
    }
    
    public boolean isOnCooldown(String key) {
        Long cooldownEnd = cooldowns.get(key);
        return cooldownEnd != null && pet.getWorld().getTime() < cooldownEnd;
    }

    public void setCooldown(String key, int ticks) {
        cooldowns.put(key, pet.getWorld().getTime() + ticks);
    }

    public void clearCooldown(String key) {
        cooldowns.remove(key);
    }

    /**
     * Updates cooldowns and triggers particle effects when they expire
     * Should be called periodically to check for cooldown refreshes
     */
    public void updateCooldowns() {
        if (!(pet.getWorld() instanceof net.minecraft.server.world.ServerWorld serverWorld)) {
            return;
        }

        if (cooldowns.isEmpty()) {
            return;
        }

        long currentTime = pet.getWorld().getTime();
        boolean anyExpired = false;

        // Check for expired cooldowns
        Iterator<Map.Entry<String, Long>> iterator = cooldowns.entrySet().iterator();
        while (iterator.hasNext()) {
            Map.Entry<String, Long> entry = iterator.next();
            if (currentTime >= entry.getValue()) {
                // Cooldown has expired
                anyExpired = true;
                iterator.remove(); // Remove expired cooldown
            }
        }
        
        // Trigger particle effect if any cooldown expired
        if (anyExpired) {
            woflo.petsplus.ui.CooldownParticleManager.triggerCooldownRefresh(serverWorld, pet);
        }
    }

    public long getRemainingCooldown(String key) {
        Long cooldownEnd = cooldowns.get(key);
        if (cooldownEnd == null) return 0;
        return Math.max(0, cooldownEnd - pet.getWorld().getTime());
    }

    public void setFollowSpacingSample(double offsetX, double offsetZ, float padding, long sampleTick) {
        this.followSpacingOffsetX = offsetX;
        this.followSpacingOffsetZ = offsetZ;
        this.followSpacingPadding = padding;
        this.followSpacingSampleTick = sampleTick;
    }

    public double getFollowSpacingOffsetX() {
        return followSpacingOffsetX;
    }

    public double getFollowSpacingOffsetZ() {
        return followSpacingOffsetZ;
    }

    public float getFollowSpacingPadding() {
        return followSpacingPadding;
    }

    public long getFollowSpacingSampleTick() {
        return followSpacingSampleTick;
    }

    public int getOrCreateSocialJitterSeed() {
        Integer stored = getStateData(StateKeys.SOCIAL_JITTER_SEED, Integer.class);
        if (stored != null) {
            return stored;
        }
        int seed = (int) (Math.abs(mixStableSeed(0x5EED5C1AL) & 0x7FFFFFFFL));
        setStateData(StateKeys.SOCIAL_JITTER_SEED, seed);
        return seed;
    }

    public void beginCrouchCuddle(UUID ownerId, long expiryTick) {
        this.crouchCuddleOwnerId = ownerId;
        this.crouchCuddleExpiryTick = expiryTick;
        if (pet.getWorld() instanceof net.minecraft.server.world.ServerWorld serverWorld) {
            setStateData(StateKeys.LAST_CROUCH_CUDDLE_TICK, serverWorld.getTime());
        }
    }

    public void refreshCrouchCuddle(UUID ownerId, long expiryTick) {
        if (this.crouchCuddleOwnerId != null && this.crouchCuddleOwnerId.equals(ownerId)) {
            this.crouchCuddleExpiryTick = Math.max(this.crouchCuddleExpiryTick, expiryTick);
            if (pet.getWorld() instanceof net.minecraft.server.world.ServerWorld serverWorld) {
                setStateData(StateKeys.LAST_CROUCH_CUDDLE_TICK, serverWorld.getTime());
            }
        } else {
            beginCrouchCuddle(ownerId, expiryTick);
        }
    }

    public void endCrouchCuddle(UUID ownerId) {
        if (this.crouchCuddleOwnerId != null && this.crouchCuddleOwnerId.equals(ownerId)) {
            this.crouchCuddleOwnerId = null;
            this.crouchCuddleExpiryTick = 0L;
        }
    }

    public boolean isCrouchCuddleActiveWith(@Nullable PlayerEntity owner, long currentTick) {
        if (owner == null || this.crouchCuddleOwnerId == null) {
            return false;
        }
        if (!owner.getUuid().equals(this.crouchCuddleOwnerId)) {
            return false;
        }
        return currentTick <= this.crouchCuddleExpiryTick;
    }

    public boolean isCrouchCuddleActive(long currentTick) {
        return this.crouchCuddleOwnerId != null && currentTick <= this.crouchCuddleExpiryTick;
    }

    @Nullable
    public UUID getCrouchCuddleOwnerId() {
        return this.crouchCuddleOwnerId;
    }
    
    public void setStateData(String key, Object value) {
        setStateDataInternal(key, value, true);
    }

    public void clearStateData(String key) {
        if (!stateData.containsKey(key)) {
            return;
        }

        stateData.remove(key);

        if (shouldInvalidateSpeciesDescriptor(key)) {
            refreshSpeciesDescriptor();
        }
        if (shouldInvalidateFlightCapability(key)) {
            this.flightCapabilityDirty = true;
        }
    }

    private void setStateDataSilently(String key, Object value) {
        setStateDataInternal(key, value, false);
    }

    private void setStateDataInternal(String key, Object value, boolean invalidateCaches) {
        stateData.put(key, value);
        if (!invalidateCaches) {
            return;
        }

        if (shouldInvalidateSpeciesDescriptor(key)) {
            refreshSpeciesDescriptor();
        }
        if (shouldInvalidateFlightCapability(key)) {
            this.flightCapabilityDirty = true;
        }
    }

    private boolean shouldInvalidateSpeciesDescriptor(@Nullable String key) {
        if (key == null) {
            return false;
        }

        String normalized = key.toLowerCase(Locale.ROOT);
        return normalized.startsWith("context_") || normalized.startsWith("tag_");
    }

    private boolean shouldInvalidateFlightCapability(@Nullable String key) {
        if (key == null) {
            return false;
        }

        String normalized = key.toLowerCase(Locale.ROOT);
        if (normalized.startsWith("context_") || normalized.startsWith("tag_")) {
            return true;
        }
        return normalized.contains("flight") || normalized.contains("fly");
    }

    @SuppressWarnings("unchecked")
    public <T> T getStateData(String key, Class<T> type) {
        Object value = stateData.get(key);
        if (value != null && type.isInstance(value)) {
            return (T) value;
        }
        return null;
    }

    /**
     * Get typed state data with a default value when missing or wrong type.
     */
    @SuppressWarnings("unchecked")
    public <T> T getStateData(String key, Class<T> type, T defaultValue) {
        Object value = stateData.get(key);
        if (value != null && type.isInstance(value)) {
            return (T) value;
        }
        return defaultValue;
    }

    /**
     * Returns the currently assigned pet nature, if any.
     */
    public @Nullable Identifier getNatureId() {
        Identifier direct = getStateData(StateKeys.ASSIGNED_NATURE, Identifier.class);
        if (direct != null) {
            return direct;
        }

        String stored = getStateData(StateKeys.ASSIGNED_NATURE, String.class);
        if (stored == null || stored.isBlank()) {
            return null;
        }

        return Identifier.tryParse(stored);
    }

    /**
     * Persist a nature identifier for the pet. Passing {@code null} clears the nature.
     */
    public void setNatureId(@Nullable Identifier natureId) {
        Identifier current = getNatureId();
        if (Objects.equals(current, natureId)) {
            return;
        }

        if (natureId == null) {
            clearStateData(StateKeys.ASSIGNED_NATURE);
        } else {
            setStateData(StateKeys.ASSIGNED_NATURE, natureId.toString());
        }

        if (pet.getWorld() instanceof net.minecraft.server.world.ServerWorld && this.characteristics != null) {
            woflo.petsplus.stats.PetAttributeManager.applyAttributeModifiers(this.pet, this);
        }
    }

    private Identifier computeSpeciesDescriptor() {
        Identifier fromState = resolveDescriptorFromStateData();
        if (fromState != null) {
            return fromState;
        }

        return Registries.ENTITY_TYPE.getId(pet.getType());
    }

    @Nullable
    private Identifier resolveDescriptorFromStateData() {
        for (String key : SPECIES_STATE_KEYS) {
            Identifier storedId = getStateData(key, Identifier.class);
            if (storedId != null) {
                return storedId;
            }

            String value = getStateData(key, String.class);
            Identifier parsed = parseSpeciesIdentifier(value);
            if (parsed != null) {
                return parsed;
            }
        }
        return null;
    }

    @Nullable
    private Identifier parseSpeciesIdentifier(@Nullable String raw) {
        if (raw == null || raw.isBlank()) {
            return null;
        }

        Identifier parsed = Identifier.tryParse(raw);
        if (parsed != null) {
            return parsed;
        }

        if (!raw.contains(":")) {
            String normalized = raw.trim().toLowerCase(Locale.ROOT);
            Identifier fallback = Identifier.of("minecraft", normalized);
            if (Registries.ENTITY_TYPE.containsId(fallback)) {
                return fallback;
            }
        }

        return null;
    }

    /**
     * Retrieve a persistent inventory for this pet, resizing as needed.
     *
     * @param key  unique identifier for the inventory
     * @param size desired size in slots
     * @return backing list representing the inventory contents
     */
    public DefaultedList<ItemStack> getInventory(String key, int size) {
        DefaultedList<ItemStack> inventory = inventories.get(key);
        if (inventory == null) {
            inventory = DefaultedList.ofSize(size, ItemStack.EMPTY);
            inventories.put(key, inventory);
            return inventory;
        }

        if (inventory.size() == size) {
            return inventory;
        }

        DefaultedList<ItemStack> resized = DefaultedList.ofSize(size, ItemStack.EMPTY);
        int limit = Math.min(size, inventory.size());
        for (int i = 0; i < limit; i++) {
            ItemStack stack = inventory.get(i);
            resized.set(i, stack.isEmpty() ? ItemStack.EMPTY : stack.copy());
        }
        inventories.put(key, resized);
        return resized;
    }

    @Nullable
    public DefaultedList<ItemStack> getInventoryIfPresent(String key) {
        return inventories.get(key);
    }

    /**
     * Store a persistent inventory backing list for this pet.
     */
    public void setInventory(String key, DefaultedList<ItemStack> inventory) {
        inventories.put(key, inventory);
    }

    private RegistryOps<NbtElement> getRegistryOps() {
        if (pet.getWorld() instanceof ServerWorld serverWorld) {
            return RegistryOps.of(NbtOps.INSTANCE, serverWorld.getRegistryManager());
        }
        return RegistryOps.of(NbtOps.INSTANCE, DynamicRegistryManager.EMPTY);
    }

    /** Convenience accessor for the stored tame tick, writing a default if missing. */
    public long getTamedTick() {
        Long stored = getStateData(StateKeys.TAMED_TICK, Long.class);
        if (stored != null) {
            return stored;
        }
        long now = pet.getWorld().getTime();
        setStateData(StateKeys.TAMED_TICK, now);
        return now;
    }

    public float getBondAgeDays() {
        return getBondAgeDays(pet.getWorld().getTime());
    }

    public float getBondAgeDays(long currentTick) {
        Long tamed = getStateData(StateKeys.TAMED_TICK, Long.class);
        if (tamed == null) {
            setStateData(StateKeys.TAMED_TICK, currentTick);
            return 0f;
        }
        if (currentTick <= tamed) {
            return 0f;
        }
        return (currentTick - tamed) / 24000f;
    }

    public float computeBondResilience() {
        return computeBondResilience(pet.getWorld().getTime());
    }

    public float computeBondResilience(long currentTick) {
        float ageFactor = MathHelper.clamp(getBondAgeDays(currentTick) / 30f, 0f, 1f);

        Integer petCount = getStateData(StateKeys.PET_COUNT, Integer.class);
        float depthFactor = petCount != null
            ? MathHelper.clamp(petCount / 120f, 0f, 1f)
            : 0f;

        Long lastPet = getStateData(StateKeys.LAST_PET_TIME, Long.class);
        float recentCare = 0f;
        if (lastPet != null) {
            if (currentTick <= lastPet) {
                recentCare = 1f;
            } else {
                float daysSincePet = (currentTick - lastPet) / 24000f;
                recentCare = MathHelper.clamp(1f - (daysSincePet / 3f), 0f, 1f);
            }
        }

        float careFactor = (depthFactor * 0.5f) + (recentCare * 0.5f);
        float resilience = 0.25f + ageFactor * 0.4f + careFactor * 0.6f;
        return MathHelper.clamp(resilience, 0.25f, 1.0f);
    }

    public void setNatureEmotionTuning(float volatilityMultiplier, float resilienceMultiplier,
                                       float contagionModifier, float guardModifier) {
        float clampedVolatility = MathHelper.clamp(volatilityMultiplier, 0.3f, 1.75f);
        float clampedResilience = MathHelper.clamp(resilienceMultiplier, 0.5f, 1.5f);
        float clampedContagion = MathHelper.clamp(contagionModifier, 0.5f, 1.5f);
        float clampedGuard = MathHelper.clamp(guardModifier, 0.5f, 1.5f);

        if (this.natureVolatilityMultiplier == clampedVolatility
            && this.natureResilienceMultiplier == clampedResilience
            && this.natureContagionModifier == clampedContagion
            && this.natureGuardModifier == clampedGuard) {
            return;
        }

        this.natureVolatilityMultiplier = clampedVolatility;
        this.natureResilienceMultiplier = clampedResilience;
        this.natureContagionModifier = clampedContagion;
        this.natureGuardModifier = clampedGuard;
        moodEngine.onNatureTuningChanged();
    }

    public void setNatureEmotionProfile(@Nullable NatureEmotionProfile profile) {
        NatureEmotionProfile sanitized = sanitizeNatureEmotionProfile(profile);
        if (Objects.equals(this.natureEmotionProfile, sanitized)) {
            return;
        }

        this.natureEmotionProfile = sanitized;
        moodEngine.onNatureEmotionProfileChanged(sanitized);
    }

    public NatureEmotionProfile getNatureEmotionProfile() {
        return natureEmotionProfile;
    }

    private NatureEmotionProfile sanitizeNatureEmotionProfile(@Nullable NatureEmotionProfile profile) {
        if (profile == null) {
            return NatureEmotionProfile.EMPTY;
        }

        Emotion major = profile.majorEmotion();
        float majorStrength = clampEmotionStrength(profile.majorStrength());
        if (major == null || majorStrength <= 0f) {
            major = null;
            majorStrength = 0f;
        }

        Emotion minor = profile.minorEmotion();
        float minorStrength = clampEmotionStrength(profile.minorStrength());
        if (minor == null || minorStrength <= 0f) {
            minor = null;
            minorStrength = 0f;
        }

        Emotion quirk = profile.quirkEmotion();
        float quirkStrength = clampEmotionStrength(profile.quirkStrength());
        if (quirk == null || quirkStrength <= 0f) {
            quirk = null;
            quirkStrength = 0f;
        }

        if (major == null && minor == null && quirk == null) {
            return NatureEmotionProfile.EMPTY;
        }

        return new NatureEmotionProfile(major, majorStrength, minor, minorStrength, quirk, quirkStrength);
    }

    private static float clampEmotionStrength(float value) {
        return MathHelper.clamp(value, 0f, 1f);
    }

    private static Optional<Emotion> parseEmotionOptional(@Nullable String value) {
        if (value == null || value.isBlank()) {
            return Optional.empty();
        }

        try {
            return Optional.of(Emotion.valueOf(value));
        } catch (IllegalArgumentException ignored) {
            return Optional.empty();
        }
    }

    public float getNatureVolatilityMultiplier() {
        return natureVolatilityMultiplier;
    }

    public float getNatureResilienceMultiplier() {
        return natureResilienceMultiplier;
    }

    public float getNatureContagionModifier() {
        return natureContagionModifier;
    }

    public float getNatureGuardModifier() {
        return natureGuardModifier;
    }

    public NatureGuardTelemetry getNatureGuardTelemetry() {
        return moodEngine.getNatureGuardTelemetry();
    }
    
    public long getLastAttackTick() {
        return lastAttackTick;
    }
    
    public void setLastAttackTick(long tick) {
        this.lastAttackTick = tick;
        // Update mood when combat occurs
        updateMood();
    }
    
    public boolean isPerched() {
        return isPerched;
    }
    
    public void setPerched(boolean perched) {
        this.isPerched = perched;
    }
    
    public int getLevel() {
        return level;
    }
    
    public void setLevel(int level) {
        this.level = Math.max(1, level);
    }
    
    public int getExperience() {
        return experience;
    }
    
    public void setExperience(int experience) {
        this.experience = Math.max(0, experience);
    }
    
    /**
     * Get the pet's unique characteristics.
     */
    @Nullable
    public PetCharacteristics getCharacteristics() {
        return characteristics;
    }
    
    /**
     * Set the pet's characteristics (usually generated once when first tamed).
     */
    public void setCharacteristics(@Nullable PetCharacteristics characteristics) {
        this.characteristics = characteristics;
    }
    

    
    // ===== EMOTION–MOOD SYSTEM (delegated) =====
    public Mood getCurrentMood() { return moodEngine.getCurrentMood(); }
    public int getMoodLevel() { return moodEngine.getMoodLevel(); }
    public void updateMood() {
        long now = pet.getWorld() instanceof ServerWorld sw ? sw.getTime() : System.currentTimeMillis();
        moodEngine.ensureFresh(now);
    }

    public long estimateNextEmotionUpdate(long now) { return moodEngine.estimateNextWakeUp(now); }

    // ===== Emotions API =====

    public record EmotionDelta(Emotion emotion, float amount) {}

    /** Push an emotion with additive weight; creates or refreshes a slot. */
    public void pushEmotion(Emotion emotion, float amount) {
        long now = pet.getWorld() instanceof ServerWorld sw ? sw.getTime() : 0L;
        moodEngine.applyStimulus(new EmotionDelta(emotion, amount), now);
    }

    /** Apply mirrored pack contagion influence for an emotion. */
    public void addContagionShare(Emotion emotion, float amount) { moodEngine.addContagionShare(emotion, amount); }

    // All slot management lives in PetMoodEngine

    // Removed legacy per-tick direct mood scoring methods in favor of emotion aggregation
    

    
    /**
     * Get mood display text with symbol and formatting.
     */
    public Text getMoodText() { return moodEngine.getMoodText(); }

    /**
     * Get the current weighted emotion palette driving mood presentation.
     */
    public java.util.List<WeightedEmotionColor> getEmotionPalette() {
        return moodEngine.getCurrentEmotionPalette();
    }

    /**
     * Get the smoothed animation intensity that drives mood breathing speed.
     */
    public float getMoodBreathingIntensity() { return moodEngine.getAnimationIntensity(); }

    /**
     * Get mood display text with debug information showing power level.
     */
    public Text getMoodTextWithDebug() { return moodEngine.getMoodTextWithDebug(); }
    
    /**
     * Get boss bar color based on XP flash and progression.
     */
    public BossBar.Color getMoodBossBarColor() {
        // Priority 1: XP flash (overrides everything)
        if (isXpFlashing()) {
            return BossBar.Color.GREEN; // Light green flash
        }

        // Priority 2: Progression-based color (default)
        return getProgressionBossBarColor();
    }

    /**
     * Check if pet is currently in combat or recently took damage.
     */
    public boolean isInCombat() {
        // Check active combat
        if (pet.getAttacking() != null || pet.getAttacker() != null) {
            return true;
        }

        // Check recent damage (within last 3 seconds)
        long currentTick = pet.getWorld().getTime();
        return (currentTick - lastAttackTick) < 60; // 60 ticks = 3 seconds
    }

    /**
     * Check if XP flash animation is active.
     */
    public boolean isXpFlashing() {
        if (xpFlashStartTick < 0) return false;
        long currentTick = pet.getWorld().getTime();
        return (currentTick - xpFlashStartTick) < XP_FLASH_DURATION;
    }

    /**
     * Get BossBar color based on XP progression (black to white gradient concept).
     */
    private BossBar.Color getProgressionBossBarColor() {
        float progress = getXpProgress();

        // Map progress to black->gray->white using available BossBar colors
        if (progress < 0.33f) {
            return BossBar.Color.PURPLE; // Darkest available (representing black)
        } else if (progress < 0.66f) {
            return BossBar.Color.BLUE; // Medium (representing gray)
        } else {
            return BossBar.Color.WHITE; // Lightest (representing white)
        }
    }

    // ===== Blend API =====
    public float getMoodStrength(Mood mood) { return moodEngine.getMoodStrength(mood); }

    public Map<Mood, Float> getMoodBlend() { return moodEngine.getMoodBlend(); }

    public boolean hasMoodAbove(Mood mood, float threshold) { return moodEngine.hasMoodAbove(mood, threshold); }

    public Mood getDominantMood() { return moodEngine.getDominantMood(); }
    
    // Helper methods for config access
    // ===== Config helpers for new moods section =====
    // Config helpers and mood calculations are implemented in PetMoodEngine

    /** Expose dominant emotion for API consumers; may return null if none. */
    public @Nullable Emotion getDominantEmotion() { return moodEngine.getDominantEmotion(); }

    /** Debug access to emotion pool for debugging */
    public java.util.List<EmotionDebugInfo> getEmotionPoolDebug() {
        return moodEngine.getEmotionPoolDebug();
    }

    /** Debug record for emotion information */
    public record EmotionDebugInfo(Emotion emotion, float weight, boolean parked) {}

    /** Weighted color stop derived from the live emotion palette. */
    public record WeightedEmotionColor(Emotion emotion, float weight, TextColor color) {}

    /** Quick access to the authored base color for an emotion. */
    public static TextColor getEmotionColor(Emotion emotion) {
        return emotion.baseColor();
    }

    /** Quick access to the authored accent color for an emotion. */
    public static TextColor getEmotionAccentColor(Emotion emotion) {
        return emotion.accentColor();
    }

    /**
     * Sample a palette of weighted emotion colors, returning the interpolated stop at the provided
     * position. The weights are normalized before interpolation so callers can pass raw weights.
     */
    public static TextColor sampleEmotionPalette(List<WeightedEmotionColor> palette, float position,
            TextColor fallback) {
        if (palette == null || palette.isEmpty()) {
            return fallback;
        }
        float total = 0f;
        for (WeightedEmotionColor stop : palette) {
            total += Math.max(0f, stop.weight());
        }
        if (total <= 0f) {
            return fallback;
        }

        position = MathHelper.clamp(position, 0f, 1f);
        float prevEdge = 0f;
        WeightedEmotionColor prevStop = palette.get(0);
        for (int i = 0; i < palette.size(); i++) {
            WeightedEmotionColor stop = palette.get(i);
            float weight = Math.max(0f, stop.weight());
            float normalized = weight / total;
            float nextEdge = Math.min(1f, prevEdge + normalized);
            if (position <= nextEdge || i == palette.size() - 1) {
                if (i == 0) {
                    return stop.color();
                }
                float span = Math.max(1.0e-6f, nextEdge - prevEdge);
                float local = MathHelper.clamp((position - prevEdge) / span, 0f, 1f);
                return interpolateColor(prevStop.color(), stop.color(), local);
            }
            prevEdge = nextEdge;
            prevStop = stop;
        }
        return palette.get(palette.size() - 1).color();
    }

    private static TextColor interpolateColor(TextColor from, TextColor to, float percent) {
        percent = MathHelper.clamp(percent, 0f, 1f);
        int fromRgb = from.getRgb();
        int toRgb = to.getRgb();
        int fromR = (fromRgb >> 16) & 0xFF;
        int fromG = (fromRgb >> 8) & 0xFF;
        int fromB = fromRgb & 0xFF;
        int toR = (toRgb >> 16) & 0xFF;
        int toG = (toRgb >> 8) & 0xFF;
        int toB = toRgb & 0xFF;
        int r = Math.round(fromR + (toR - fromR) * percent);
        int g = Math.round(fromG + (toG - fromG) * percent);
        int b = Math.round(fromB + (toB - fromB) * percent);
        return TextColor.fromRgb((r << 16) | (g << 8) | b);
    }

    // capitalize/prettify handled by engine
    
    /**
     * Generate and set characteristics for this pet if they don't exist.
     * Should be called when a pet is first tamed.
     */
    public void ensureCharacteristics() {
        if (characteristics == null) {
            long tameTime = pet.getWorld().getTime();
            if (getStateData(StateKeys.TAMED_TICK, Long.class) == null) {
                setStateData(StateKeys.TAMED_TICK, tameTime);
            }
            characteristics = PetCharacteristics.generateForNewPet(pet, tameTime);

            // Apply attribute modifiers with the new characteristics
            woflo.petsplus.stats.PetAttributeManager.applyAttributeModifiers(this.pet, this);
        }
    }

    /**
     * Deterministic per-pet seed for lightweight randomization.
     * <p>
     * Systems that need a stable random offset (idle mood refresh, ambient
     * particles, etc.) should lean on this helper so variations align with the
     * pet's characteristic rolls. The characteristic seed anchors the value
     * once characteristics exist; before that we fold in the pet's UUID and
     * stored tame tick so behavior stays deterministic until characteristics
     * are generated.
     */
    public long getStablePerPetSeed() {
        PetCharacteristics characteristics = this.characteristics;
        if (characteristics != null) {
            return characteristics.getCharacteristicSeed();
        }

        UUID uuid = pet.getUuid();
        long seed = uuid.getMostSignificantBits() ^ uuid.getLeastSignificantBits();
        Long tamedTick = getStateData(StateKeys.TAMED_TICK, Long.class);
        if (tamedTick == null) {
            tamedTick = cacheTamedTickFallback();
        }
        return tamedTick != null ? seed ^ tamedTick : seed;
    }

    /**
     * When characteristics have not yet been generated we may still need a deterministic
     * timestamp to stabilize the fallback seed. Persist one if it is currently absent so
     * subsequent calls (and future loads) remain in lockstep.
     */
    private Long cacheTamedTickFallback() {
        if (!(pet.getWorld() instanceof ServerWorld serverWorld)) {
            return null;
        }
        long tameTick = serverWorld.getTime();
        setStateData(StateKeys.TAMED_TICK, tameTick);
        return tameTick;
    }

    /**
     * Produce a SplitMix64-style hash tied to this pet's stable seed.
     * <p>
     * The {@code salt} parameter allows independent systems to derive distinct
     * yet deterministic streams (e.g., idle emotion jitter vs. ambient effects)
     * without stepping on each other while still matching the pet's
     * characteristic-driven identity.
     */
    public long mixStableSeed(long salt) {
        return splitMix64(getStablePerPetSeed() ^ salt);
    }

    /**
     * Deterministically pick an index within {@code bound} using the pet's stable seed.
     * <p>
     * This is a convenience wrapper over {@link #mixStableSeed(long)} for systems that
     * only need a bounded selector (e.g., choosing from a short jitter table).
     *
     * @param salt  domain separator so callers can derive independent streams
     * @param bound exclusive upper bound for the returned index; must be positive
     * @return stable index in the range {@code [0, bound)}
     */
    public int pickStableIndex(long salt, int bound) {
        if (bound <= 0) {
            throw new IllegalArgumentException("bound must be positive");
        }
        long hashed = mixStableSeed(salt);
        return (int) Math.floorMod(hashed, bound);
    }

    private static long splitMix64(long seed) {
        long mixed = seed + 0x9E3779B97F4A7C15L;
        mixed = (mixed ^ (mixed >>> 30)) * 0xBF58476D1CE4E5B9L;
        mixed = (mixed ^ (mixed >>> 27)) * 0x94D049BB133111EBL;
        return mixed ^ (mixed >>> 31);
    }

    /**
     * Calculate XP required for a specific level.
     * Feature levels are: 3, 7, 12, 17, 23, 27
     * Uses exponential scaling similar to Minecraft player XP but much more gentle.
     */
    public int getXpRequiredForLevel(int level) {
        if (level <= 1) {
            return 0;
        }

        PetRoleType.XpCurve curve = getRoleType().xpCurve();
        int baseXp = (level - 1) * curve.baseLinearPerLevel()
            + (level - 1) * (level - 1) * curve.quadraticFactor();

        if (curve.isFeatureLevel(level)) {
            baseXp = Math.round(baseXp * curve.featureLevelBonusMultiplier());
        }

        return Math.max(1, baseXp);
    }

    /**
     * Get total XP required from level 1 to reach target level.
     */
    public int getTotalXpForLevel(int level) {
        int total = 0;
        for (int i = 2; i <= level; i++) {
            total += getXpRequiredForLevel(i);
        }
        return total;
    }
    
    /**
     * Add experience to the pet and handle level ups.
     * @param xpGained Amount of XP to add
     * @return true if the pet leveled up
     */
    public boolean addExperience(int xpGained) {
        if (xpGained <= 0) return false;

        int oldLevel = this.level;
        this.experience += xpGained;

        // Trigger XP flash animation
        this.xpFlashStartTick = pet.getWorld().getTime();

        // Check for level ups
        PetRoleType.XpCurve curve = getRoleType().xpCurve();
        while (this.experience >= getTotalXpForLevel(this.level + 1) && this.level < curve.maxLevel()) {
            this.level++;
        }

        return this.level > oldLevel;
    }
    
    /**
     * Get XP progress toward next level as a percentage (0.0 to 1.0).
     */
    public float getXpProgress() {
        PetRoleType.XpCurve curve = getRoleType().xpCurve();
        if (level >= curve.maxLevel()) return 1.0f;

        int currentLevelTotalXp = getTotalXpForLevel(level);
        int nextLevelTotalXp = getTotalXpForLevel(level + 1);
        int xpForThisLevel = Math.max(1, nextLevelTotalXp - currentLevelTotalXp);
        int currentXpInLevel = experience - currentLevelTotalXp;

        return Math.max(0f, Math.min(1f, (float)currentXpInLevel / xpForThisLevel));
    }
    
    /**
     * Check if pet has reached a feature level (3, 7, 12, 17, 23, 27).
     */
    public boolean isFeatureLevel() {
        return getRoleType().xpCurve().isFeatureLevel(level);
    }
    
    /**
     * Check if pet is at least the required level for an ability.
     */
    public boolean hasLevel(int requiredLevel) {
        return level >= requiredLevel;
    }

    /**
     * Check if a milestone level has been unlocked with tribute.
     */
    public boolean isMilestoneUnlocked(int milestoneLevel) {
        return unlockedMilestones.getOrDefault(milestoneLevel, false);
    }

    /**
     * Unlock a milestone level (tribute paid).
     */
    public void unlockMilestone(int milestoneLevel) {
        unlockedMilestones.put(milestoneLevel, true);
    }

    /**
     * Check if pet is waiting for tribute at current level.
     */
    public boolean isWaitingForTribute() {
        PetRoleType.XpCurve curve = getRoleType().xpCurve();
        for (int milestone : curve.tributeMilestones()) {
            if (level == milestone && !isMilestoneUnlocked(milestone)) {
                return true;
            }
        }
        return false;
    }
    
    /**
     * Set pet metadata from an item component (for metadata tag items).
     * This updates the pet's display name, bond strength, and custom tags.
     */
    public void setPetMetadata(woflo.petsplus.component.PetsplusComponents.PetMetadata metadata) {
        if (metadata == null) return;
        
        // Update display name if provided
        if (metadata.customDisplayName().isPresent()) {
            String customName = metadata.customDisplayName().get();
            pet.setCustomName(net.minecraft.text.Text.literal(customName));
            pet.setCustomNameVisible(true);
        }
        
        // Add bond strength
        addBondStrength(metadata.bondStrength());
        
        // Store custom tags in state data
        for (Map.Entry<String, String> tag : metadata.customTags().entrySet()) {
            setStateData("tag_" + tag.getKey(), tag.getValue());
        }
        
        // Mark as special if indicated
        if (metadata.isSpecial()) {
            setStateData("isSpecial", true);
        }

        refreshSpeciesDescriptor();
    }
    
    /**
     * Add bond strength to the pet, which can provide stat bonuses.
     * Bond strength is stored as state data and influences combat effectiveness.
     */
    public void addBondStrength(long strengthToAdd) {
        if (strengthToAdd <= 0) return;
        
        long currentBond = getStateData("bondStrength", Long.class, 0L);
        long newBond = Math.min(10000L, currentBond + strengthToAdd); // Cap at 10,000
        setStateData("bondStrength", newBond);
        
        // Apply attribute bonuses based on bond strength
        // Every 1000 bond strength = +5% health and damage
        if (newBond >= 1000 && currentBond < 1000) {
            woflo.petsplus.stats.PetAttributeManager.applyAttributeModifiers(this.pet, this);
        }
    }
    
    /**
     * Get current bond strength level.
     */
    public long getBondStrength() {
        return getStateData("bondStrength", Long.class, 0L);
    }
    
    /**
     * Reset all pet abilities and return to base state.
     * Used by respec tokens to allow re-allocation of progression.
     */
    public void resetAbilities() {
        // Clear all cooldowns
        cooldowns.clear();
        
        // Reset level and experience but keep at least level 1
        this.level = 1;
        this.experience = 0;
        
        // Clear unlocked milestones
        unlockedMilestones.clear();
        
        // Reset state data related to abilities but preserve bond strength and metadata
        Map<String, Object> preservedData = new HashMap<>();
        preservedData.put("bondStrength", getStateData("bondStrength", Long.class, 0L));
        preservedData.put("isSpecial", getStateData("isSpecial", Boolean.class, false));
        Long tamedTick = getStateData(StateKeys.TAMED_TICK, Long.class);
        if (tamedTick != null) {
            preservedData.put(StateKeys.TAMED_TICK, tamedTick);
        }
        Long lastPet = getStateData(StateKeys.LAST_PET_TIME, Long.class);
        if (lastPet != null) {
            preservedData.put(StateKeys.LAST_PET_TIME, lastPet);
        }
        Integer petCount = getStateData(StateKeys.PET_COUNT, Integer.class);
        if (petCount != null) {
            preservedData.put(StateKeys.PET_COUNT, petCount);
        }
        
        // Preserve custom tags
        for (String key : stateData.keySet()) {
            if (key.startsWith("tag_")) {
                preservedData.put(key, stateData.get(key));
            }
        }
        
        // Clear all state data and restore preserved items
        stateData.clear();
        preservedData.forEach((key, value) -> setStateDataInternal(key, value, false));
        refreshSpeciesDescriptor();
        
        // Reset attributes to base values
        woflo.petsplus.stats.PetAttributeManager.applyAttributeModifiers(this.pet, this);
    }
    
    public void writeToNbt(NbtCompound nbt) {
        nbt.putString("role", getRoleId().toString());
        nbt.putString("petUuid", pet.getUuidAsString());
        nbt.putLong("lastAttackTick", lastAttackTick);
        nbt.putBoolean("isPerched", isPerched);
        nbt.putInt("level", level);
        nbt.putInt("experience", experience);
        nbt.putLong("xpFlashStartTick", xpFlashStartTick);

        NbtCompound tuningNbt = new NbtCompound();
        tuningNbt.putFloat("volatility", natureVolatilityMultiplier);
        tuningNbt.putFloat("resilience", natureResilienceMultiplier);
        tuningNbt.putFloat("contagion", natureContagionModifier);
        tuningNbt.putFloat("guard", natureGuardModifier);
        nbt.put("natureTuning", tuningNbt);

        if (!natureEmotionProfile.isEmpty()) {
            NbtCompound emotionNbt = new NbtCompound();
            if (natureEmotionProfile.majorEmotion() != null) {
                emotionNbt.putString("major", natureEmotionProfile.majorEmotion().name());
                emotionNbt.putFloat("majorStrength", natureEmotionProfile.majorStrength());
            }
            if (natureEmotionProfile.minorEmotion() != null) {
                emotionNbt.putString("minor", natureEmotionProfile.minorEmotion().name());
                emotionNbt.putFloat("minorStrength", natureEmotionProfile.minorStrength());
            }
            if (natureEmotionProfile.quirkEmotion() != null) {
                emotionNbt.putString("quirk", natureEmotionProfile.quirkEmotion().name());
                emotionNbt.putFloat("quirkStrength", natureEmotionProfile.quirkStrength());
            }
            nbt.put("natureEmotions", emotionNbt);
        }

        // Mood system persistence handled by engine
        moodEngine.writeToNbt(nbt);

        gossipLedger.encodeToNbt().result().ifPresent(element -> {
            if (element instanceof NbtCompound compound) {
                nbt.put("gossipLedger", compound);
            }
        });

        // Save unlocked milestones
        NbtCompound milestonesNbt = new NbtCompound();
        for (Map.Entry<Integer, Boolean> entry : unlockedMilestones.entrySet()) {
            milestonesNbt.putBoolean(entry.getKey().toString(), entry.getValue());
        }
        nbt.put("milestones", milestonesNbt);
        
        // Save cooldowns
        NbtCompound cooldownsNbt = new NbtCompound();
        for (Map.Entry<String, Long> entry : cooldowns.entrySet()) {
            cooldownsNbt.putLong(entry.getKey(), entry.getValue());
        }
        nbt.put("cooldowns", cooldownsNbt);
        
        // Save state data
        if (!stateData.isEmpty()) {
            NbtCompound stateNbt = new NbtCompound();
            for (Map.Entry<String, Object> entry : stateData.entrySet()) {
                Object value = entry.getValue();
                String key = entry.getKey();
                
                // Save based on value type
                if (value instanceof String) {
                    stateNbt.putString(key, (String) value);
                } else if (value instanceof Integer) {
                    stateNbt.putInt(key, (Integer) value);
                } else if (value instanceof Long) {
                    stateNbt.putLong(key, (Long) value);
                } else if (value instanceof Boolean) {
                    stateNbt.putBoolean(key, (Boolean) value);
                } else if (value instanceof Float) {
                    stateNbt.putFloat(key, (Float) value);
                } else if (value instanceof Double) {
                    stateNbt.putDouble(key, (Double) value);
                } else if (value instanceof java.util.List) {
                    // Handle lists by converting to string representation
                    @SuppressWarnings("unchecked")
                    java.util.List<Object> list = (java.util.List<Object>) value;
                    NbtCompound listNbt = new NbtCompound();
                    for (int i = 0; i < list.size(); i++) {
                        listNbt.putString(String.valueOf(i), list.get(i).toString());
                    }
                    listNbt.putInt("size", list.size());
                    stateNbt.put(key, listNbt);
                }
                // Add more type handling as needed
            }
            nbt.put("stateData", stateNbt);
        }
        
        

        
        // Save inventories
        if (!inventories.isEmpty()) {
            NbtCompound inventoriesNbt = new NbtCompound();
            for (Map.Entry<String, DefaultedList<ItemStack>> entry : inventories.entrySet()) {
                DefaultedList<ItemStack> list = entry.getValue();
                if (list == null) {
                    continue;
                }

                NbtCompound inventoryNbt = new NbtCompound();
                inventoryNbt.putInt("size", list.size());

                NbtList items = new NbtList();
                RegistryOps<NbtElement> ops = getRegistryOps();
                for (ItemStack stack : list) {
                    DataResult<NbtElement> encoded = ItemStack.CODEC.encodeStart(ops, stack);
                    NbtElement element = encoded.result().orElseGet(NbtCompound::new);
                    items.add(element);
                }
                inventoryNbt.put("items", items);

                inventoriesNbt.put(entry.getKey(), inventoryNbt);
            }

            if (!inventoriesNbt.getKeys().isEmpty()) {
                nbt.put("inventories", inventoriesNbt);
            }
        }

        // Save characteristics
        if (characteristics != null) {
            NbtCompound characteristicsNbt = new NbtCompound();
            characteristics.writeToNbt(characteristicsNbt);
            nbt.put("characteristics", characteristicsNbt);
        }
    }
    
    public void readFromNbt(NbtCompound nbt) {
        if (nbt.contains("role")) {
            nbt.getString("role").ifPresent(roleKey -> {
                Identifier parsed = Identifier.tryParse(roleKey);
                if (parsed == null && !roleKey.contains(":")) {
                    parsed = PetRoleType.normalizeId(roleKey);
                }

                if (parsed != null) {
                    setRoleId(parsed);
                }
            });
        }
        
        if (nbt.contains("lastAttackTick")) {
            nbt.getLong("lastAttackTick").ifPresent(tick -> this.lastAttackTick = tick);
        }
        if (nbt.contains("isPerched")) {
            nbt.getBoolean("isPerched").ifPresent(perched -> this.isPerched = perched);
        }
        if (nbt.contains("level")) {
            nbt.getInt("level").ifPresent(level -> this.level = Math.max(1, level));
        }
        if (nbt.contains("experience")) {
            nbt.getInt("experience").ifPresent(xp -> this.experience = Math.max(0, xp));
        }
        if (nbt.contains("xpFlashStartTick")) {
            nbt.getLong("xpFlashStartTick").ifPresent(tick -> this.xpFlashStartTick = tick);
        }

        if (nbt.contains("natureTuning")) {
            nbt.getCompound("natureTuning").ifPresent(tuning -> {
                float volatility = tuning.getFloat("volatility").orElse(1.0f);
                float resilience = tuning.getFloat("resilience").orElse(1.0f);
                float contagion = tuning.getFloat("contagion").orElse(1.0f);
                float guard = tuning.getFloat("guard").orElse(1.0f);
                setNatureEmotionTuning(volatility, resilience, contagion, guard);
            });
        } else {
            setNatureEmotionTuning(1.0f, 1.0f, 1.0f, 1.0f);
        }

        if (nbt.contains("natureEmotions")) {
            nbt.getCompound("natureEmotions").ifPresent(emotions -> {
                Emotion major = emotions.getString("major")
                    .flatMap(PetComponent::parseEmotionOptional)
                    .orElse(null);
                float majorStrength = emotions.getFloat("majorStrength").orElse(0f);
                Emotion minor = emotions.getString("minor")
                    .flatMap(PetComponent::parseEmotionOptional)
                    .orElse(null);
                float minorStrength = emotions.getFloat("minorStrength").orElse(0f);
                Emotion quirk = emotions.getString("quirk")
                    .flatMap(PetComponent::parseEmotionOptional)
                    .orElse(null);
                float quirkStrength = emotions.getFloat("quirkStrength").orElse(0f);
                setNatureEmotionProfile(new NatureEmotionProfile(major, majorStrength, minor, minorStrength,
                    quirk, quirkStrength));
            });
        } else {
            setNatureEmotionProfile(NatureEmotionProfile.EMPTY);
        }

        // Mood system persistence handled by engine
        moodEngine.readFromNbt(nbt);

        gossipLedger.clear();
        if (nbt.contains("gossipLedger")) {
            nbt.getCompound("gossipLedger").ifPresent(ledgerNbt ->
                PetGossipLedger.CODEC.parse(NbtOps.INSTANCE, ledgerNbt).result().ifPresent(gossipLedger::copyFrom)
            );
        }

        if (nbt.contains("milestones")) {
            nbt.getCompound("milestones").ifPresent(milestonesNbt -> {
                unlockedMilestones.clear();
                for (String key : milestonesNbt.getKeys()) {
                    try {
                        int level = Integer.parseInt(key);
                        milestonesNbt.getBoolean(key).ifPresent(unlocked ->
                            unlockedMilestones.put(level, unlocked));
                    } catch (NumberFormatException ignored) {
                        // Skip invalid milestone keys
                    }
                }
            });
        }

        if (nbt.contains("cooldowns")) {
            nbt.getCompound("cooldowns").ifPresent(cooldownsNbt -> {
                cooldowns.clear();
                for (String key : cooldownsNbt.getKeys()) {
                    cooldownsNbt.getLong(key).ifPresent(value -> cooldowns.put(key, value));
                }
            });
        }
        
        // Load stateData lists
        if (nbt.contains("stateData")) {
            nbt.getCompound("stateData").ifPresent(stateDataNbt -> {
                stateData.clear();
                for (String key : stateDataNbt.getKeys()) {
                    var listOpt = stateDataNbt.getCompound(key);
                    if (listOpt.isPresent()) {
                        var listNbt = listOpt.get();
                        listNbt.getInt("size").ifPresent(size -> {
                            java.util.List<String> list = new java.util.ArrayList<>();
                            for (int i = 0; i < size; i++) {
                                listNbt.getString(String.valueOf(i)).ifPresent(list::add);
                            }
                            setStateDataSilently(key, list);
                        });
                        continue;
                    }

                    stateDataNbt.getString(key).ifPresent(value -> setStateDataSilently(key, value));
                    stateDataNbt.getInt(key).ifPresent(value -> setStateDataSilently(key, value));
                    stateDataNbt.getLong(key).ifPresent(value -> setStateDataSilently(key, value));
                    stateDataNbt.getDouble(key).ifPresent(value -> setStateDataSilently(key, value));
                    stateDataNbt.getFloat(key).ifPresent(value -> setStateDataSilently(key, value));
                    stateDataNbt.getBoolean(key).ifPresent(value -> setStateDataSilently(key, value));
                }
            });
        }
        refreshSpeciesDescriptor();

        String ownerId = getStateData("petsplus:owner_uuid", String.class, "");
        if (ownerId != null && !ownerId.isEmpty()) {
            try {
                setOwnerUuid(UUID.fromString(ownerId));
            } catch (IllegalArgumentException ignored) {
                setOwnerUuid(null);
            }
        } else {
            setOwnerUuid(null);
        }
        
        

        
        // Load inventories
        inventories.clear();
        if (nbt.contains("inventories")) {
            nbt.getCompound("inventories").ifPresent(inventoriesNbt -> {
                for (String key : inventoriesNbt.getKeys()) {
                    inventoriesNbt.getCompound(key).ifPresent(inventoryNbt -> {
                        int size = inventoryNbt.getInt("size").orElse(0);
                        if (size <= 0) {
                            inventories.put(key, DefaultedList.ofSize(0, ItemStack.EMPTY));
                            return;
                        }

                        DefaultedList<ItemStack> list = DefaultedList.ofSize(size, ItemStack.EMPTY);
                        RegistryOps<NbtElement> ops = getRegistryOps();
                        inventoryNbt.getList("items").ifPresent(items -> {
                            for (int i = 0; i < items.size() && i < list.size(); i++) {
                                NbtElement element = items.get(i);
                                ItemStack decoded = ItemStack.CODEC.parse(ops, element).result().orElse(ItemStack.EMPTY);
                                list.set(i, decoded);
                            }
                        });
                        inventories.put(key, list);
                    });
                }
            });
        }

        // Load characteristics
        if (nbt.contains("characteristics")) {
            nbt.getCompound("characteristics").ifPresent(characteristicsNbt -> {
                this.characteristics = PetCharacteristics.readFromNbt(characteristicsNbt);
            });
        }
    }
    
    /**
     * Save component data to entity using component system.
     */
    public void saveToEntity() {
        PetsplusComponents.PetData data = PetsplusComponents.PetData.empty()
            .withRole(getRoleId());

        data = data.withLastAttackTick(lastAttackTick)
                  .withPerched(isPerched);
            
        // Add cooldowns
        for (Map.Entry<String, Long> entry : cooldowns.entrySet()) {
            data = data.withCooldown(entry.getKey(), entry.getValue());
        }
        
        // Store in entity component (this would require entity component implementation)
        // For now, we'll use NBT persistence as that's more straightforward
    }
    
    /**
     * Load component data from entity using component system.
     */
    public void loadFromEntity() {
        // Load from entity component (this would require entity component implementation)
        // For now, we'll use NBT persistence as that's more straightforward
    }
}<|MERGE_RESOLUTION|>--- conflicted
+++ resolved
@@ -304,13 +304,10 @@
         public static final String LAST_PET_TIME = "last_pet_time";
         public static final String PET_COUNT = "pet_count";
         public static final String LAST_SOCIAL_BUFFER_TICK = "social_buffer_tick";
-<<<<<<< HEAD
         public static final String LAST_CROUCH_CUDDLE_TICK = "last_crouch_cuddle_tick";
         public static final String SOCIAL_JITTER_SEED = "social_jitter_seed";
-=======
         public static final String GOSSIP_OPT_OUT_UNTIL = "gossip_opt_out_until";
         public static final String GOSSIP_CLUSTER_CURSOR = "gossip_cluster_cursor";
->>>>>>> db5e2649
         public static final String THREAT_LAST_TICK = "threat_last_tick";
         public static final String THREAT_SAFE_STREAK = "threat_safe_streak";
         public static final String THREAT_SENSITIZED_STREAK = "threat_sensitized_streak";
